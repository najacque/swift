// RUN: %target-swift-ide-test -code-completion -source-filename %s -code-completion-token=AVAILABILITY1 | %FileCheck %s -check-prefix=AVAILABILITY1
// RUN: %target-swift-ide-test -code-completion -source-filename %s -code-completion-token=AVAILABILITY2 | %FileCheck %s -check-prefix=AVAILABILITY2
// RUN: %target-swift-ide-test -code-completion -source-filename %s -code-completion-token=KEYWORD2 | %FileCheck %s -check-prefix=KEYWORD2
// RUN: %target-swift-ide-test -code-completion -source-filename %s -code-completion-token=KEYWORD3 | %FileCheck %s -check-prefix=KEYWORD3
// RUN: %target-swift-ide-test -code-completion -source-filename %s -code-completion-token=KEYWORD3_2 | %FileCheck %s -check-prefix=KEYWORD3
// RUN: %target-swift-ide-test -code-completion -source-filename %s -code-completion-token=KEYWORD4 | %FileCheck %s -check-prefix=KEYWORD4
// RUN: %target-swift-ide-test -code-completion -source-filename %s -code-completion-token=KEYWORD5 | %FileCheck %s -check-prefix=KEYWORD5
// RUN: %target-swift-ide-test -code-completion -source-filename %s -code-completion-token=ON_GLOBALVAR | %FileCheck %s -check-prefix=ON_GLOBALVAR
// RUN: %target-swift-ide-test -code-completion -source-filename %s -code-completion-token=ON_INIT | %FileCheck %s -check-prefix=ON_INIT
// RUN: %target-swift-ide-test -code-completion -source-filename %s -code-completion-token=ON_PROPERTY | %FileCheck %s -check-prefix=ON_PROPERTY
// RUN: %target-swift-ide-test -code-completion -source-filename %s -code-completion-token=ON_METHOD | %FileCheck %s -check-prefix=ON_METHOD
// RUN: %target-swift-ide-test -code-completion -source-filename %s -code-completion-token=ON_PARAM_1 | %FileCheck %s -check-prefix=ON_PARAM
// RUN: %target-swift-ide-test -code-completion -source-filename %s -code-completion-token=ON_PARAM_2 | %FileCheck %s -check-prefix=ON_PARAM
// RUN: %target-swift-ide-test -code-completion -source-filename %s -code-completion-token=ON_MEMBER_INDEPENDENT_1 | %FileCheck %s -check-prefix=ON_MEMBER_LAST
// RUN: %target-swift-ide-test -code-completion -source-filename %s -code-completion-token=ON_MEMBER_INDEPENDENT_2 | %FileCheck %s -check-prefix=ON_MEMBER_LAST
// RUN: %target-swift-ide-test -code-completion -source-filename %s -code-completion-token=ON_MEMBER_LAST | %FileCheck %s -check-prefix=ON_MEMBER_LAST
// RUN: %target-swift-ide-test -code-completion -source-filename %s -code-completion-token=KEYWORD_INDEPENDENT_1 | %FileCheck %s -check-prefix=KEYWORD_LAST
// RUN: %target-swift-ide-test -code-completion -source-filename %s -code-completion-token=KEYWORD_INDEPENDENT_2 | %FileCheck %s -check-prefix=KEYWORD_LAST
// RUN: %target-swift-ide-test -code-completion -source-filename %s -code-completion-token=KEYWORD_LAST | %FileCheck %s -check-prefix=KEYWORD_LAST

struct MyStruct {}

@available(#^AVAILABILITY1^#)

// NOTE: Please do not include the ", N items" after "Begin completions". The
// item count creates needless merge conflicts given that we use the "-NEXT"
// feature of FileCheck and because an "End completions" line exists for each
// test.

// AVAILABILITY1: Begin completions
// AVAILABILITY1-NEXT: Keyword/None:                       *[#Platform#]; name=*{{$}}
// AVAILABILITY1-NEXT: Keyword/None:                       iOS[#Platform#]; name=iOS{{$}}
// AVAILABILITY1-NEXT: Keyword/None:                       tvOS[#Platform#]; name=tvOS{{$}}
// AVAILABILITY1-NEXT: Keyword/None:                       watchOS[#Platform#]; name=watchOS{{$}}
// AVAILABILITY1-NEXT: Keyword/None:                       OSX[#Platform#]; name=OSX{{$}}
// AVAILABILITY1-NEXT: Keyword/None:                       iOSApplicationExtension[#Platform#]; name=iOSApplicationExtension{{$}}
// AVAILABILITY1-NEXT: Keyword/None:                       tvOSApplicationExtension[#Platform#]; name=tvOSApplicationExtension{{$}}
// AVAILABILITY1-NEXT: Keyword/None:                       watchOSApplicationExtension[#Platform#]; name=watchOSApplicationExtension{{$}}
// AVAILABILITY1-NEXT: Keyword/None:                       OSXApplicationExtension[#Platform#]; name=OSXApplicationExtension{{$}}
// AVAILABILITY1-NEXT: End completions

@available(*, #^AVAILABILITY2^#)

// AVAILABILITY2:             Begin completions
// AVAILABILITY2-NEXT:        Keyword/None:                       unavailable; name=unavailable{{$}}
// AVAILABILITY2-NEXT:        Keyword/None:                       message: [#Specify message#]; name=message{{$}}
// AVAILABILITY2-NEXT:        Keyword/None:                       renamed: [#Specify replacing name#]; name=renamed{{$}}
// AVAILABILITY2-NEXT:        Keyword/None:                       introduced: [#Specify version number#]; name=introduced{{$}}
// AVAILABILITY2-NEXT:        Keyword/None:                       deprecated: [#Specify version number#]; name=deprecated{{$}}
// AVAILABILITY2-NEXT:        End completions

@#^KEYWORD2^# func method(){}

// KEYWORD2:                  Begin completions
// KEYWORD2-NEXT:             Keyword/None:                       available[#Func Attribute#]; name=available{{$}}
// KEYWORD2-NEXT:             Keyword/None:                       objc[#Func Attribute#]; name=objc{{$}}
// KEYWORD2-NEXT:             Keyword/None:                       IBAction[#Func Attribute#]; name=IBAction{{$}}
// KEYWORD2-NEXT:             Keyword/None:                       NSManaged[#Func Attribute#]; name=NSManaged{{$}}
// KEYWORD2-NEXT:             Keyword/None:                       inline[#Func Attribute#]; name=inline{{$}}
// KEYWORD2-NEXT:             Keyword/None:                       nonobjc[#Func Attribute#]; name=nonobjc{{$}}
// KEYWORD2-NEXT:             Keyword/None:                       inlinable[#Func Attribute#]; name=inlinable{{$}}
// KEYWORD2-NEXT:             Keyword/None:                       warn_unqualified_access[#Func Attribute#]; name=warn_unqualified_access{{$}}
// KEYWORD2-NEXT:             Keyword/None:                       usableFromInline[#Func Attribute#]; name=usableFromInline
// KEYWORD2-NEXT:             Keyword/None:                       discardableResult[#Func Attribute#]; name=discardableResult
// KEYWORD2-NEXT:             Keyword/None:                       IBSegueAction[#Func Attribute#]; name=IBSegueAction{{$}}
<<<<<<< HEAD
// SWIFT_ENABLE_TENSORFLOW
// KEYWORD2-NEXT:             Keyword/None:                       differentiable[#Func Attribute#]; name=differentiable
// KEYWORD2-NEXT:             Keyword/None:                       differentiating[#Func Attribute#]; name=differentiating
// KEYWORD2-NEXT:             Keyword/None:                       compilerEvaluable[#Func Attribute#]; name=compilerEvaluable
// KEYWORD2-NEXT:             End completions
=======
// KEYWORD2-NOT:              Keyword
// KEYWORD2:                  Decl[Struct]/CurrModule:            MyStruct[#MyStruct#]; name=MyStruct
// KEYWORD2:                  End completions
>>>>>>> bcdd46cd

@#^KEYWORD3^# class C {}

// KEYWORD3:                  Begin completions
// KEYWORD3-NEXT:             Keyword/None:                       available[#Class Attribute#]; name=available{{$}}
// KEYWORD3-NEXT:             Keyword/None:                       objc[#Class Attribute#]; name=objc{{$}}
// KEYWORD3-NEXT:             Keyword/None:                       dynamicCallable[#Class Attribute#]; name=dynamicCallable{{$}}
// KEYWORD3-NEXT:             Keyword/None:                       dynamicMemberLookup[#Class Attribute#]; name=dynamicMemberLookup{{$}}
// KEYWORD3-NEXT:             Keyword/None:                       IBDesignable[#Class Attribute#]; name=IBDesignable{{$}}
// KEYWORD3-NEXT:             Keyword/None:                       UIApplicationMain[#Class Attribute#]; name=UIApplicationMain{{$}}
// KEYWORD3-NEXT:             Keyword/None:                       requires_stored_property_inits[#Class Attribute#]; name=requires_stored_property_inits{{$}}
// KEYWORD3-NEXT:             Keyword/None:                       objcMembers[#Class Attribute#]; name=objcMembers{{$}}
// KEYWORD3-NEXT:             Keyword/None:                       NSApplicationMain[#Class Attribute#]; name=NSApplicationMain{{$}}
// KEYWORD3-NEXT:             Keyword/None:                       usableFromInline[#Class Attribute#]; name=usableFromInline
// KEYWORD3-NEXT:             Keyword/None:                       propertyWrapper[#Class Attribute#]; name=propertyWrapper
// KEYWORD3-NEXT:             Keyword/None:                       _functionBuilder[#Class Attribute#]; name=_functionBuilder
// KEYWORD3-NEXT:             End completions

@#^KEYWORD3_2^#IB class C2 {}
// Same as KEYWORD3.

@#^KEYWORD4^# enum E {}
// KEYWORD4:                  Begin completions
// KEYWORD4-NEXT:             Keyword/None:                       available[#Enum Attribute#]; name=available{{$}}
// KEYWORD4-NEXT:             Keyword/None:                       objc[#Enum Attribute#]; name=objc{{$}}
// KEYWORD4-NEXT:             Keyword/None:                       dynamicCallable[#Enum Attribute#]; name=dynamicCallable
// KEYWORD4-NEXT:             Keyword/None:                       dynamicMemberLookup[#Enum Attribute#]; name=dynamicMemberLookup
// KEYWORD4-NEXT:             Keyword/None:                       usableFromInline[#Enum Attribute#]; name=usableFromInline
// KEYWORD4-NEXT:             Keyword/None:                       propertyWrapper[#Enum Attribute#]; name=propertyWrapper
// KEYWORD4-NEXT:             Keyword/None:                       _functionBuilder[#Enum Attribute#]; name=_functionBuilder
// KEYWORD4-NEXT:             End completions


@#^KEYWORD5^# struct S{}
// KEYWORD5:                  Begin completions
// KEYWORD5-NEXT:             Keyword/None:                       available[#Struct Attribute#]; name=available{{$}}
// KEYWORD5-NEXT:             Keyword/None:                       dynamicCallable[#Struct Attribute#]; name=dynamicCallable
// KEYWORD5-NEXT:             Keyword/None:                       dynamicMemberLookup[#Struct Attribute#]; name=dynamicMemberLookup
// KEYWORD5-NEXT:             Keyword/None:                       usableFromInline[#Struct Attribute#]; name=usableFromInline
// KEYWORD5-NEXT:             Keyword/None:                       propertyWrapper[#Struct Attribute#]; name=propertyWrapper
// KEYWORD5-NEXT:             Keyword/None:                       _functionBuilder[#Struct Attribute#]; name=_functionBuilder
// KEYWORD5-NEXT:             End completions

@#^ON_GLOBALVAR^# var globalVar
// ON_GLOBALVAR: Begin completions
// ON_GLOBALVAR-DAG: Keyword/None:                       available[#Var Attribute#]; name=available
// ON_GLOBALVAR-DAG: Keyword/None:                       objc[#Var Attribute#]; name=objc
// ON_GLOBALVAR-DAG: Keyword/None:                       NSCopying[#Var Attribute#]; name=NSCopying
// ON_GLOBALVAR-DAG: Keyword/None:                       IBInspectable[#Var Attribute#]; name=IBInspectable
// ON_GLOBALVAR-DAG: Keyword/None:                       IBOutlet[#Var Attribute#]; name=IBOutlet
// ON_GLOBALVAR-DAG: Keyword/None:                       NSManaged[#Var Attribute#]; name=NSManaged
// ON_GLOBALVAR-DAG: Keyword/None:                       inline[#Var Attribute#]; name=inline
// ON_GLOBALVAR-DAG: Keyword/None:                       nonobjc[#Var Attribute#]; name=nonobjc
// ON_GLOBALVAR-DAG: Keyword/None:                       inlinable[#Var Attribute#]; name=inlinable
// ON_GLOBALVAR-DAG: Keyword/None:                       usableFromInline[#Var Attribute#]; name=usableFromInline
// ON_GLOBALVAR-DAG: Keyword/None:                       GKInspectable[#Var Attribute#]; name=GKInspectable
// SWIFT_ENABLE_TENSORFLOW
// ON_GLOBALVAR-DAG: Keyword/None:                       differentiable[#Var Attribute#]; name=differentiable
// ON_GLOBALVAR-DAG: Keyword/None:                       noDerivative[#Var Attribute#]; name=noDerivative
// ON_GLOBALVAR-NOT: Keyword
// ON_GLOBALVAR: Decl[Struct]/CurrModule:            MyStruct[#MyStruct#]; name=MyStruct
// ON_GLOBALVAR: End completions

struct _S {
  @#^ON_INIT^# init()
// ON_INIT: Begin completions
// ON_INIT-DAG: Keyword/None:                       available[#Constructor Attribute#]; name=available
// ON_INIT-DAG: Keyword/None:                       objc[#Constructor Attribute#]; name=objc
// ON_INIT-DAG: Keyword/None:                       inline[#Constructor Attribute#]; name=inline
// ON_INIT-DAG: Keyword/None:                       nonobjc[#Constructor Attribute#]; name=nonobjc
// ON_INIT-DAG: Keyword/None:                       inlinable[#Constructor Attribute#]; name=inlinable
// ON_INIT-DAG: Keyword/None:                       usableFromInline[#Constructor Attribute#]; name=usableFromInline
// ON_INIT-DAG: Keyword/None:                       discardableResult[#Constructor Attribute#]; name=discardableResult
// ON_INIT: End completions

  @#^ON_PROPERTY^# var foo
// ON_PROPERTY: Begin completions
// ON_PROPERTY-DAG: Keyword/None:                       available[#Var Attribute#]; name=available
// ON_PROPERTY-DAG: Keyword/None:                       objc[#Var Attribute#]; name=objc
// ON_PROPERTY-DAG: Keyword/None:                       NSCopying[#Var Attribute#]; name=NSCopying
// ON_PROPERTY-DAG: Keyword/None:                       IBInspectable[#Var Attribute#]; name=IBInspectable
// ON_PROPERTY-DAG: Keyword/None:                       IBOutlet[#Var Attribute#]; name=IBOutlet
// ON_PROPERTY-DAG: Keyword/None:                       NSManaged[#Var Attribute#]; name=NSManaged
// ON_PROPERTY-DAG: Keyword/None:                       inline[#Var Attribute#]; name=inline
// ON_PROPERTY-DAG: Keyword/None:                       nonobjc[#Var Attribute#]; name=nonobjc
// ON_PROPERTY-DAG: Keyword/None:                       inlinable[#Var Attribute#]; name=inlinable
// ON_PROPERTY-DAG: Keyword/None:                       usableFromInline[#Var Attribute#]; name=usableFromInline
// ON_PROPERTY-DAG: Keyword/None:                       GKInspectable[#Var Attribute#]; name=GKInspectable
// SWIFT_ENABLE_TENSORFLOW
// ON_PROPERTY-DAG: Keyword/None:                       differentiable[#Var Attribute#]; name=differentiable
// ON_PROPERTY-DAG: Keyword/None:                       noDerivative[#Var Attribute#]; name=noDerivative
// ON_PROPERTY-NOT: Keyword
// ON_PROPERTY: Decl[Struct]/CurrModule:            MyStruct[#MyStruct#]; name=MyStruct
// ON_PROPERTY-NOT: Decl[PrecedenceGroup]
// ON_PROPERTY: End completions

  @#^ON_METHOD^# private
  func foo()
// ON_METHOD: Begin completions
// ON_METHOD-DAG: Keyword/None:                       available[#Func Attribute#]; name=available
// ON_METHOD-DAG: Keyword/None:                       objc[#Func Attribute#]; name=objc
// ON_METHOD-DAG: Keyword/None:                       IBAction[#Func Attribute#]; name=IBAction
// ON_METHOD-DAG: Keyword/None:                       NSManaged[#Func Attribute#]; name=NSManaged
// ON_METHOD-DAG: Keyword/None:                       inline[#Func Attribute#]; name=inline
// ON_METHOD-DAG: Keyword/None:                       nonobjc[#Func Attribute#]; name=nonobjc
// ON_METHOD-DAG: Keyword/None:                       inlinable[#Func Attribute#]; name=inlinable
// ON_METHOD-DAG: Keyword/None:                       warn_unqualified_access[#Func Attribute#]; name=warn_unqualified_access
// ON_METHOD-DAG: Keyword/None:                       usableFromInline[#Func Attribute#]; name=usableFromInline
// ON_METHOD-DAG: Keyword/None:                       discardableResult[#Func Attribute#]; name=discardableResult
// ON_METHOD-DAG: Keyword/None:                       IBSegueAction[#Func Attribute#]; name=IBSegueAction
// ON_METHOD-NOT: Keyword
// ON_METHOD: Decl[Struct]/CurrModule:            MyStruct[#MyStruct#]; name=MyStruct
// ON_METHOD: End completions

  func bar(@#^ON_PARAM_1^#)
// ON_PARAM: Begin completions
// ON_PARAM-NOT: Keyword
// ON_PARAM: Decl[Struct]/CurrModule:            MyStruct[#MyStruct#]; name=MyStruct
// ON_PARAM-NOT: Keyword
// ON_PARAM: End completions

  func bar(
    @#^ON_PARAM_2^#

    arg: Int
  )
// Same as ON_PARAM.

  @#^ON_MEMBER_INDEPENDENT_1^#

  func dummy1() {}
// Same as ON_MEMBER_LAST.

  @#^ON_MEMBER_INDEPENDENT_2^#
  func dummy2() {}
// Same as ON_MEMBER_LAST.


  @#^ON_MEMBER_LAST^#
// ON_MEMBER_LAST: Begin completions
// ON_MEMBER_LAST-DAG: Keyword/None:                       available[#Declaration Attribute#]; name=available
// ON_MEMBER_LAST-DAG: Keyword/None:                       objc[#Declaration Attribute#]; name=objc
// ON_MEMBER_LAST-DAG: Keyword/None:                       dynamicCallable[#Declaration Attribute#]; name=dynamicCallable
// ON_MEMBER_LAST-DAG: Keyword/None:                       dynamicMemberLookup[#Declaration Attribute#]; name=dynamicMemberLookup
// ON_MEMBER_LAST-DAG: Keyword/None:                       NSCopying[#Declaration Attribute#]; name=NSCopying
// ON_MEMBER_LAST-DAG: Keyword/None:                       IBAction[#Declaration Attribute#]; name=IBAction
// ON_MEMBER_LAST-DAG: Keyword/None:                       IBDesignable[#Declaration Attribute#]; name=IBDesignable
// ON_MEMBER_LAST-DAG: Keyword/None:                       IBInspectable[#Declaration Attribute#]; name=IBInspectable
// ON_MEMBER_LAST-DAG: Keyword/None:                       IBOutlet[#Declaration Attribute#]; name=IBOutlet
// ON_MEMBER_LAST-DAG: Keyword/None:                       NSManaged[#Declaration Attribute#]; name=NSManaged
// ON_MEMBER_LAST-DAG: Keyword/None:                       UIApplicationMain[#Declaration Attribute#]; name=UIApplicationMain
// ON_MEMBER_LAST-DAG: Keyword/None:                       inline[#Declaration Attribute#]; name=inline
// ON_MEMBER_LAST-DAG: Keyword/None:                       requires_stored_property_inits[#Declaration Attribute#]; name=requires_stored_property_inits
// ON_MEMBER_LAST-DAG: Keyword/None:                       nonobjc[#Declaration Attribute#]; name=nonobjc
// ON_MEMBER_LAST-DAG: Keyword/None:                       inlinable[#Declaration Attribute#]; name=inlinable
// ON_MEMBER_LAST-DAG: Keyword/None:                       objcMembers[#Declaration Attribute#]; name=objcMembers
// ON_MEMBER_LAST-DAG: Keyword/None:                       NSApplicationMain[#Declaration Attribute#]; name=NSApplicationMain
// ON_MEMBER_LAST-DAG: Keyword/None:                       warn_unqualified_access[#Declaration Attribute#]; name=warn_unqualified_access
// ON_MEMBER_LAST-DAG: Keyword/None:                       usableFromInline[#Declaration Attribute#]; name=usableFromInline
// ON_MEMBER_LAST-DAG: Keyword/None:                       discardableResult[#Declaration Attribute#]; name=discardableResult
// ON_MEMBER_LAST-DAG: Keyword/None:                       GKInspectable[#Declaration Attribute#]; name=GKInspectable
// ON_MEMBER_LAST-DAG: Keyword/None:                       IBSegueAction[#Declaration Attribute#]; name=IBSegueAction
// ON_MEMBER_LAST-DAG: Keyword/None:                       propertyWrapper[#Declaration Attribute#]; name=propertyWrapper
// ON_MEMBER_LAST-DAG: Keyword/None:                       _functionBuilder[#Declaration Attribute#]; name=_functionBuilder
// SWIFT_ENABLE_TENSORFLOW
// ON_MEMBER_LAST-DAG: Keyword/None:                       differentiable[#Declaration Attribute#]; name=differentiable
// ON_MEMBER_LAST-DAG: Keyword/None:                       differentiating[#Declaration Attribute#]; name=differentiating
// ON_MEMBER_LAST-DAG: Keyword/None:                       compilerEvaluable[#Declaration Attribute#]; name=compilerEvaluable
// ON_MEMBER_LAST-DAG: Keyword/None:                       noDerivative[#Declaration Attribute#]; name=noDerivative
// ON_MEMBER_LAST-NOT: Keyword
// ON_MEMBER_LAST: Decl[Struct]/CurrModule:            MyStruct[#MyStruct#]; name=MyStruct
// ON_MEMBER_LAST-NOT: Decl[PrecedenceGroup]
// ON_MEMBER_LAST: End completions
}

@#^KEYWORD_INDEPENDENT_1^#

func dummy1() {}
// Same as KEYWORD_LAST.

@#^KEYWORD_INDEPENDENT_2^#
func dummy2() {}
// Same as KEYWORD_LAST.

@#^KEYWORD_LAST^#

// KEYWORD_LAST:                  Begin completions
// KEYWORD_LAST-NEXT:             Keyword/None:                       available[#Declaration Attribute#]; name=available{{$}}
// KEYWORD_LAST-NEXT:             Keyword/None:                       objc[#Declaration Attribute#]; name=objc{{$}}
// KEYWORD_LAST-NEXT:             Keyword/None:                       dynamicCallable[#Declaration Attribute#]; name=dynamicCallable
// KEYWORD_LAST-NEXT:             Keyword/None:                       dynamicMemberLookup[#Declaration Attribute#]; name=dynamicMemberLookup
// KEYWORD_LAST-NEXT:             Keyword/None:                       NSCopying[#Declaration Attribute#]; name=NSCopying{{$}}
// KEYWORD_LAST-NEXT:             Keyword/None:                       IBAction[#Declaration Attribute#]; name=IBAction{{$}}
// KEYWORD_LAST-NEXT:             Keyword/None:                       IBDesignable[#Declaration Attribute#]; name=IBDesignable{{$}}
// KEYWORD_LAST-NEXT:             Keyword/None:                       IBInspectable[#Declaration Attribute#]; name=IBInspectable{{$}}
// KEYWORD_LAST-NEXT:             Keyword/None:                       IBOutlet[#Declaration Attribute#]; name=IBOutlet{{$}}
// KEYWORD_LAST-NEXT:             Keyword/None:                       NSManaged[#Declaration Attribute#]; name=NSManaged{{$}}
// KEYWORD_LAST-NEXT:             Keyword/None:                       UIApplicationMain[#Declaration Attribute#]; name=UIApplicationMain{{$}}
// KEYWORD_LAST-NEXT:             Keyword/None:                       inline[#Declaration Attribute#]; name=inline{{$}}
// KEYWORD_LAST-NEXT:             Keyword/None:                       requires_stored_property_inits[#Declaration Attribute#]; name=requires_stored_property_inits{{$}}
// KEYWORD_LAST-NEXT:             Keyword/None:                       nonobjc[#Declaration Attribute#]; name=nonobjc{{$}}
// KEYWORD_LAST-NEXT:             Keyword/None:                       inlinable[#Declaration Attribute#]; name=inlinable{{$}}
// KEYWORD_LAST-NEXT:             Keyword/None:                       objcMembers[#Declaration Attribute#]; name=objcMembers{{$}}
// KEYWORD_LAST-NEXT:             Keyword/None:                       NSApplicationMain[#Declaration Attribute#]; name=NSApplicationMain{{$}}
// KEYWORD_LAST-NEXT:             Keyword/None:                       warn_unqualified_access[#Declaration Attribute#]; name=warn_unqualified_access
// KEYWORD_LAST-NEXT:             Keyword/None:                       usableFromInline[#Declaration Attribute#]; name=usableFromInline{{$}}
// KEYWORD_LAST-NEXT:             Keyword/None:                       discardableResult[#Declaration Attribute#]; name=discardableResult
// KEYWORD_LAST-NEXT:             Keyword/None:                       GKInspectable[#Declaration Attribute#]; name=GKInspectable{{$}}
// KEYWORD_LAST-NEXT:             Keyword/None:                       propertyWrapper[#Declaration Attribute#]; name=propertyWrapper
// KEYWORD_LAST-NEXT:             Keyword/None:                       _functionBuilder[#Declaration Attribute#]; name=_functionBuilder{{$}}
// KEYWORD_LAST-NEXT:             Keyword/None:                       IBSegueAction[#Declaration Attribute#]; name=IBSegueAction{{$}}
// SWIFT_ENABLE_TENSORFLOW
// KEYWORD_LAST-NEXT:             Keyword/None:                       differentiable[#Declaration Attribute#]; name=differentiable
// KEYWORD_LAST-NEXT:             Keyword/None:                       differentiating[#Declaration Attribute#]; name=differentiating
// KEYWORD_LAST-NEXT:             Keyword/None:                       compilerEvaluable[#Declaration Attribute#]; name=compilerEvaluable
// KEYWORD_LAST-NEXT:             Keyword/None:                       noDerivative[#Declaration Attribute#]; name=noDerivative
// KEYWORD_LAST-NOT:              Keyword
// KEYWORD_LAST: Decl[Struct]/CurrModule:            MyStruct[#MyStruct#]; name=MyStruct
// KEYWORD_LAST:                  End completions<|MERGE_RESOLUTION|>--- conflicted
+++ resolved
@@ -63,17 +63,14 @@
 // KEYWORD2-NEXT:             Keyword/None:                       usableFromInline[#Func Attribute#]; name=usableFromInline
 // KEYWORD2-NEXT:             Keyword/None:                       discardableResult[#Func Attribute#]; name=discardableResult
 // KEYWORD2-NEXT:             Keyword/None:                       IBSegueAction[#Func Attribute#]; name=IBSegueAction{{$}}
-<<<<<<< HEAD
 // SWIFT_ENABLE_TENSORFLOW
 // KEYWORD2-NEXT:             Keyword/None:                       differentiable[#Func Attribute#]; name=differentiable
 // KEYWORD2-NEXT:             Keyword/None:                       differentiating[#Func Attribute#]; name=differentiating
 // KEYWORD2-NEXT:             Keyword/None:                       compilerEvaluable[#Func Attribute#]; name=compilerEvaluable
 // KEYWORD2-NEXT:             End completions
-=======
 // KEYWORD2-NOT:              Keyword
 // KEYWORD2:                  Decl[Struct]/CurrModule:            MyStruct[#MyStruct#]; name=MyStruct
 // KEYWORD2:                  End completions
->>>>>>> bcdd46cd
 
 @#^KEYWORD3^# class C {}
 
