// RUN: %target-swift-frontend %s -g -emit-ir -o - | FileCheck %s

class X {
  init (i : Int64) { x = i }
  var x : Int64
}

// CHECK: define {{.*}}ifelseexpr
public func ifelseexpr() -> Int64 {
<<<<<<< HEAD
  var x = X(i:0);
=======
  var x = X(i:0) 
>>>>>>> 4a9a6a20
  // CHECK: [[META:%.*]] = call %swift.type* @_TMaC6return1X()
  // CHECK: [[X:%.*]] = call %C6return1X* @_TFC6return1XCfT1iVs5Int64_S0_(
  // CHECK-SAME:                                  i64 0, %swift.type* [[META]])
  // CHECK:  @swift_release to void (%C6return1X*)*)(%C6return1X* [[X]])
  if true {
<<<<<<< HEAD
    x.x += 1;
  } else {
    x.x -= 1;
=======
    x.x += 1
  } else {
    x.x -= 1
>>>>>>> 4a9a6a20
  }
  // CHECK:  @swift_release to void (%C6return1X*)*)(%C6return1X* [[X]])
  // CHECK:  @swift_release to void (%C6return1X*)*)(%C6return1X* [[X]])
  // CHECK-SAME:                    , !dbg ![[RELEASE:.*]]

  // The ret instruction should be in the same scope as the return expression.
  // CHECK:  ret{{.*}}, !dbg ![[RELEASE]]
  return x.x // CHECK: ![[RELEASE]] = !DILocation(line: [[@LINE]], column: 3
}
<|MERGE_RESOLUTION|>--- conflicted
+++ resolved
@@ -7,25 +7,15 @@
 
 // CHECK: define {{.*}}ifelseexpr
 public func ifelseexpr() -> Int64 {
-<<<<<<< HEAD
-  var x = X(i:0);
-=======
   var x = X(i:0) 
->>>>>>> 4a9a6a20
   // CHECK: [[META:%.*]] = call %swift.type* @_TMaC6return1X()
   // CHECK: [[X:%.*]] = call %C6return1X* @_TFC6return1XCfT1iVs5Int64_S0_(
   // CHECK-SAME:                                  i64 0, %swift.type* [[META]])
   // CHECK:  @swift_release to void (%C6return1X*)*)(%C6return1X* [[X]])
   if true {
-<<<<<<< HEAD
-    x.x += 1;
-  } else {
-    x.x -= 1;
-=======
     x.x += 1
   } else {
     x.x -= 1
->>>>>>> 4a9a6a20
   }
   // CHECK:  @swift_release to void (%C6return1X*)*)(%C6return1X* [[X]])
   // CHECK:  @swift_release to void (%C6return1X*)*)(%C6return1X* [[X]])
@@ -34,4 +24,4 @@
   // The ret instruction should be in the same scope as the return expression.
   // CHECK:  ret{{.*}}, !dbg ![[RELEASE]]
   return x.x // CHECK: ![[RELEASE]] = !DILocation(line: [[@LINE]], column: 3
-}
+}