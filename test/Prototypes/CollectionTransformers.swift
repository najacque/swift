--- conflicted
+++ resolved
@@ -233,11 +233,7 @@
     _mutex.deallocateCapacity(1)
   }
 
-<<<<<<< HEAD
-  func withLock<Result>(@noescape _ body: () -> Result) -> Result {
-=======
-  func withLock<Result>(body: @noescape () -> Result) -> Result {
->>>>>>> 289d239b
+  func withLock<Result>(_ body: @noescape () -> Result) -> Result {
     if pthread_mutex_lock(_mutex) != 0 {
       fatalError("pthread_mutex_lock")
     }
