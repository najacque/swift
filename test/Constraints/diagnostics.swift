--- conflicted
+++ resolved
@@ -126,12 +126,7 @@
 // FIXME: poor diagnostic, to be fixed in 20142462. For now, we just want to
 // make sure that it doesn't crash.
 func rdar20142523() {
-<<<<<<< HEAD
-  myMap(0..<10, { x in // expected-error{{cannot invoke 'myMap' with an argument list of type '(Range<Int>, (_) -> _)'}}
-    // expected-note @-1 {{overloads for 'myMap' exist with these partially matching parameter lists: (C, (C.Iterator.Element) -> T), (T?, @noescape (T) -> U)}}
-=======
-  map(0..<10, { x in // expected-error{{ambiguous reference to member '..<'}}
->>>>>>> 5e11e3f7
+  myMap(0..<10, { x in // expected-error{{ambiguous reference to member '..<'}}
     ()
     return x
   })
