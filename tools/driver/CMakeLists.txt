add_swift_host_tool(swift
  api_notes.cpp
  driver.cpp
  autolink_extract_main.cpp
  modulewrap_main.cpp
  swift_format_main.cpp
  LINK_LIBRARIES
    swiftDriver
    swiftFrontendTool
<<<<<<< HEAD
  COMPONENT_DEPENDS
    DebugInfoCodeView
=======
  LLVM_COMPONENT_DEPENDS
    DebugInfoCodeView
  SWIFT_COMPONENT compiler
>>>>>>> b120535d
)

target_link_libraries(swift edit)

add_custom_command(TARGET swift POST_BUILD
    COMMAND "${CMAKE_COMMAND}" "-E" "create_symlink" "swift" "swiftc"
    WORKING_DIRECTORY "${SWIFT_RUNTIME_OUTPUT_INTDIR}")

add_custom_command(TARGET swift POST_BUILD
    COMMAND "${CMAKE_COMMAND}" "-E" "create_symlink" "swift" "swift-autolink-extract"
    WORKING_DIRECTORY "${SWIFT_RUNTIME_OUTPUT_INTDIR}")

add_custom_command(TARGET swift POST_BUILD
    COMMAND "${CMAKE_COMMAND}" "-E" "create_symlink" "swift" "swift-format"
    WORKING_DIRECTORY "${SWIFT_RUNTIME_OUTPUT_INTDIR}")

# If building as part of clang, make sure the headers are installed.
if(NOT SWIFT_BUILT_STANDALONE)
  add_dependencies(swift clang-headers)
endif()

# Platforms that have a REPL need extra libraries to be linked into the 'swift'
# binary.
include(SwiftDarwin)
if(SWIFT_HOST_VARIANT MATCHES "${SWIFT_DARWIN_VARIANTS}")
  # Link in CoreFoundation on Darwin.
  find_library(CORE_FOUNDATION NAMES CoreFoundation)
  target_link_libraries(swift ${CORE_FOUNDATION})

  # Link in arclite on Darwin.
  get_default_toolchain_dir(toolchain_dir)
  set(SWIFT_REPL_ARCLITE "${toolchain_dir}/usr/lib/arc/libarclite_${SWIFT_HOST_VARIANT}.a")
  set_property(TARGET swift APPEND_STRING PROPERTY
      LINK_FLAGS " -lobjc -Wl,-force_load,\"${SWIFT_REPL_ARCLITE}\"")
endif()

swift_install_in_component(compiler
    FILES "${SWIFT_RUNTIME_OUTPUT_INTDIR}/swiftc"
    DESTINATION "bin")
swift_install_in_component(autolink-driver
    FILES "${SWIFT_RUNTIME_OUTPUT_INTDIR}/swift-autolink-extract"
    DESTINATION "bin")
swift_install_in_component(editor-integration
    FILES "${SWIFT_RUNTIME_OUTPUT_INTDIR}/swift-format"
    DESTINATION "bin")<|MERGE_RESOLUTION|>--- conflicted
+++ resolved
@@ -7,14 +7,9 @@
   LINK_LIBRARIES
     swiftDriver
     swiftFrontendTool
-<<<<<<< HEAD
-  COMPONENT_DEPENDS
-    DebugInfoCodeView
-=======
   LLVM_COMPONENT_DEPENDS
     DebugInfoCodeView
   SWIFT_COMPONENT compiler
->>>>>>> b120535d
 )
 
 target_link_libraries(swift edit)
