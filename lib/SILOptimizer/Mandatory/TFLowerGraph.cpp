--- conflicted
+++ resolved
@@ -1766,64 +1766,6 @@
   return GLStatus::Success;
 }
 
-<<<<<<< HEAD
-/// Check whether the specified TensorFlow status object is valid or not.  If
-/// valid return false.  If invalid, emit a diagnostic and return true.
-static bool checkStatus(SILFunction &fn, SILLocation loc, TF_Status *status,
-                        Diag<StringRef> id = diag::tf_lowering_error) {
-  if (TF_GetCode(status) == TF_OK)
-    return false;
-  diagnose(fn, loc, id, TF_Message(status));
-  return true;
-}
-
-/// Copy the graphs functions in `srcGraph` to `resultGraph`, and verify that
-/// `graphFuncName` must be one of the graph functions to copy over. Return true
-/// on error, with error already emitted on `fn` and `loc`.
-static bool copyGraphFunctions(SILFunction &fn, SILLocation loc,
-                               StringRef graphFuncName, TF_Graph *srcGraph,
-                               TF_Graph *resultGraph, TF_Status *status) {
-  LLVM_DEBUG(llvm::dbgs() << "Copying graph functions including "
-                          << graphFuncName << " to a caller graph.\n");
-  assert(srcGraph);
-  // Now get the functions and copy them cover to `resultGraph`.
-  auto funcCount = TF_GraphNumFunctions(srcGraph);
-  std::vector<TF_Function *> funcs(funcCount);
-  int numImportedFuncs =
-      TF_GraphGetFunctions(srcGraph, funcs.data(), funcCount, status);
-  if (checkStatus(fn, loc, status))
-    return true;
-  assert(numImportedFuncs == funcCount);
-
-  SWIFT_DEFER {
-    for (auto *func : funcs) {
-      TF_DeleteFunction(func);
-    }
-  };
-
-  // TODO: Add sanity-check code that `funcs` include a function named
-  // `graphFuncName`.
-  for (auto *func : funcs) {
-    TF_GraphCopyFunction(resultGraph, func, /*gradient*/ nullptr, status);
-    if (checkStatus(fn, loc, status))
-      return true;
-  }
-
-  // All done!
-  return false;
-}
-
-bool tf::copyGraphFunctions(SILFunction &fn, SILLocation loc,
-                            StringRef graphFuncName, TF_Graph *srcGraph,
-                            TF_Graph *resultGraph) {
-  TF_Status *status = TF_NewStatus();
-  SWIFT_DEFER { TF_DeleteStatus(status); };
-  return copyGraphFunctions(fn, loc, graphFuncName, srcGraph, resultGraph,
-                            status);
-}
-
-=======
->>>>>>> cfcbc03b
 static std::string getGraphFuncNameForFuncAttr(StringRef fnName) {
   if (fnName.startswith("$"))
     fnName = fnName.substr(1);
@@ -1836,25 +1778,6 @@
   auto graphFnName = getGraphFuncNameForFuncAttr(silFuncName);
   TF_SetAttrFuncName(op, opName.c_str(), graphFnName.data(),
                      graphFnName.size());
-<<<<<<< HEAD
-  auto findIt = graphFunctions.find(silFuncName);
-  if (findIt == graphFunctions.end()) {
-    LLVM_DEBUG(llvm::dbgs() << "Cannot find function " << silFuncName
-                            << " to use as attr.\n");
-    pendingGraphFnNames.push_back(std::make_pair(silFuncName, loc));
-    return false;
-  } else {
-    LLVM_DEBUG(llvm::dbgs()
-               << "Found function " << silFuncName << " to use as attr.\n");
-    auto &graphFunc = *findIt->second;
-    assert(graphFnName == graphFunc.graphFnName);
-    // Now that we are using 'graphFunc' as an attribute, copy over that
-    // function along with any helper functions called by it.
-    return copyGraphFunctions(SILFn, loc, graphFunc.graphFnName,
-                              graphFunc.graph.get(), resultGraph, status);
-  }
-=======
->>>>>>> cfcbc03b
 }
 
 /// Lower a graph_op into the TensorFlow op node.
