--- conflicted
+++ resolved
@@ -1814,22 +1814,12 @@
     auto *genParams = function->getDeclContext()->getGenericParamsOfContext();
     pvStruct->setGenericParams(genParams->clone(pvStruct));
   }
-<<<<<<< HEAD
-  file.addVisibleDecl(ctxStruct);
+  file.addVisibleDecl(pvStruct);
   LLVM_DEBUG({
     auto &s = getADDebugStream();
     s << "Primal value struct created for function "
       << function->getName() << '\n';
-    ctxStruct->print(s);
-    s << '\n';
-=======
-  file.addVisibleDecl(pvStruct);
-  DEBUG({
-    auto &s = getADDebugStream();
-    s << "Primal value struct created for function "
-      << function->getName() << '\n';
     pvStruct->print(s); s << '\n';
->>>>>>> 4c7fc567
   });
   return pvStruct;
 }
@@ -2033,19 +2023,12 @@
       /*loopInfo(loopInfo),*/
       primalGen(primalGen) {}
 
-<<<<<<< HEAD
-  /// Entry of primal generation for a function.
-  void run() {
+  /// Entry of primal generation for a function. Returns true if any error
+  /// occurred.
+  bool run() {
     LLVM_DEBUG(getADDebugStream()
                << "Cloning original @" << getOriginal()->getName()
                << " to primal @" << synthesis.target->getName() << '\n');
-=======
-  /// Entry of primal generation for a function. Returns true if any error
-  /// occurred.
-  bool run() {
-    DEBUG(getADDebugStream() << "Cloning original @" << getOriginal()->getName()
-          << " to primal @" << synthesis.target->getName() << '\n');
->>>>>>> 4c7fc567
     // Kick off the cloner.
     visitSILFunction(getOriginal());
     return errorOccurred;
@@ -2401,13 +2384,8 @@
                                             original->isBare(),
                                             original->isTransparent(),
                                             original->isSerialized());
-<<<<<<< HEAD
-  LLVM_DEBUG(getADDebugStream() << "Primal function created \n"
-                                << *primal << '\n');
-=======
   primal->setUnqualifiedOwnership();
-  DEBUG(getADDebugStream() << "Primal function created \n" << *primal << '\n');
->>>>>>> 4c7fc567
+  LLVM_DEBUG(getADDebugStream() << "Primal function created \n" << *primal << '\n');
   task->setPrimal(primal);
   return { primal, primalValueStructDecl };
 }
@@ -2556,13 +2534,8 @@
   while (!worklist.empty()) {
     auto synthesis = worklist.back();
     worklist.pop_back();
-<<<<<<< HEAD
-    performSynthesis(synthesis);
+    errorOccurred |= performSynthesis(synthesis);
     LLVM_DEBUG(synthesis.target->verify());
-=======
-    errorOccurred |= performSynthesis(synthesis);
-    DEBUG(synthesis.target->verify());
->>>>>>> 4c7fc567
   }
   return errorOccurred;
 }
