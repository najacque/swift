--- conflicted
+++ resolved
@@ -599,12 +599,12 @@
       mangler.mangleSILDifferentiabilityWitnessKey(key));
 }
 
-<<<<<<< HEAD
 /// Look up the differentiability witness corresponding to the given indices.
 llvm::ArrayRef<SILDifferentiabilityWitness *>
 SILModule::lookUpDifferentiabilityWitnessesForFunction(StringRef name) {
   return DifferentiabilityWitnessesByFunction[name];
-=======
+}
+
 bool SILModule::loadDifferentiabilityWitness(SILDifferentiabilityWitness *W) {
   auto *NewW = getSILLoader()->lookupDifferentiabilityWitness(W->getKey());
   if (!NewW)
@@ -612,7 +612,6 @@
 
   assert(W == NewW);
   return true;
->>>>>>> 82db8fa6
 }
 
 void SILModule::registerDeserializationNotificationHandler(
