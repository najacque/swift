--- conflicted
+++ resolved
@@ -360,12 +360,7 @@
 }
 
 // Returns the differentiation parameters clause string for the given function,
-<<<<<<< HEAD
-// parameter indices, and parsed parameters. Use the parameter indices if
-// specified; otherwise, use the parsed parameters.
-=======
 // parameter indices, and parsed parameters.
->>>>>>> 45df041c
 static std::string getDifferentiationParametersClauseString(
     const AbstractFunctionDecl *function, IndexSubset *paramIndices,
     ArrayRef<ParsedAutoDiffParameter> parsedParams) {
@@ -432,7 +427,7 @@
     ArrayRef<ParsedAutoDiffParameter> parsedParams) {
   assert(function);
   bool isInstanceMethod = function->isInstanceMember();
-  
+
   std::string result;
   llvm::raw_string_ostream printer(result);
 
@@ -836,7 +831,7 @@
     Printer << cast<PrivateImportAttr>(this)->getSourceFile() << "\")";
     break;
   }
-    
+
   case DAK_SwiftNativeObjCRuntimeBase: {
     auto *attr = cast<SwiftNativeObjCRuntimeBaseAttr>(this);
     Printer.printAttrName("@_swift_native_objc_runtime_base");
@@ -1120,7 +1115,8 @@
     return "_projectedValueProperty";
   case DAK_Differentiable:
     return "differentiable";
-<<<<<<< HEAD
+  case DAK_OriginallyDefinedIn:
+    return "_originallyDefinedIn";
   // SWIFT_ENABLE_TENSORFLOW
   case DAK_Derivative:
     return "derivative";
@@ -1131,10 +1127,6 @@
   case DAK_Quoted:
     return "quoted";
   // SWIFT_ENABLE_TENSORFLOW END
-=======
-  case DAK_OriginallyDefinedIn:
-    return "_originallyDefinedIn";
->>>>>>> 45df041c
   }
   llvm_unreachable("bad DeclAttrKind");
 }
@@ -1179,8 +1171,8 @@
   return new (Ctx) ObjCAttr(None, false);
 }
 
-ObjCAttr *ObjCAttr::createNullary(ASTContext &Ctx, SourceLoc AtLoc, 
-                                  SourceLoc ObjCLoc, SourceLoc LParenLoc, 
+ObjCAttr *ObjCAttr::createNullary(ASTContext &Ctx, SourceLoc AtLoc,
+                                  SourceLoc ObjCLoc, SourceLoc LParenLoc,
                                   SourceLoc NameLoc, Identifier Name,
                                   SourceLoc RParenLoc) {
   void *mem = Ctx.Allocate(totalSizeToAlloc<SourceLoc>(3), alignof(ObjCAttr));
@@ -1195,8 +1187,8 @@
   return new (Ctx) ObjCAttr(ObjCSelector(Ctx, 0, Name), isNameImplicit);
 }
 
-ObjCAttr *ObjCAttr::createSelector(ASTContext &Ctx, SourceLoc AtLoc, 
-                                   SourceLoc ObjCLoc, SourceLoc LParenLoc, 
+ObjCAttr *ObjCAttr::createSelector(ASTContext &Ctx, SourceLoc AtLoc,
+                                   SourceLoc ObjCLoc, SourceLoc LParenLoc,
                                    ArrayRef<SourceLoc> NameLocs,
                                    ArrayRef<Identifier> Names,
                                    SourceLoc RParenLoc) {
@@ -1209,10 +1201,10 @@
                             NameLocs);
 }
 
-ObjCAttr *ObjCAttr::createSelector(ASTContext &Ctx, 
+ObjCAttr *ObjCAttr::createSelector(ASTContext &Ctx,
                                    ArrayRef<Identifier> Names,
                                    bool isNameImplicit) {
-  return new (Ctx) ObjCAttr(ObjCSelector(Ctx, Names.size(), Names), 
+  return new (Ctx) ObjCAttr(ObjCSelector(Ctx, Names.size(), Names),
                             isNameImplicit);
 }
 
