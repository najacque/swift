--- conflicted
+++ resolved
@@ -46,18 +46,7 @@
 bool checkOverrides(ValueDecl *decl);
 
 // These are implemented in CodeSynthesis.cpp.
-<<<<<<< HEAD
-void maybeAddAccessorsToStorage(AbstractStorageDecl *storage);
-
-// SWIFT_ENABLE_TENSORFLOW
-// Made public for use in DerivedConformanceDifferentiable.cpp.
-void addExpectedOpaqueAccessorsToStorage(AbstractStorageDecl *storage,
-                                         ASTContext &ctx);
-
-void triggerAccessorSynthesis(TypeChecker &TC, AbstractStorageDecl *storage);
-=======
 void addExpectedOpaqueAccessorsToStorage(AbstractStorageDecl *storage);
->>>>>>> caeb2a44
 
 /// Describes the kind of implicit constructor that will be
 /// generated.
