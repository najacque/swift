--- conflicted
+++ resolved
@@ -52,11 +52,7 @@
 /// describe what change you made. The content of this comment isn't important;
 /// it just ensures a conflict if two people change the module format.
 /// Don't worry about adhering to the 80-column limit for this line.
-<<<<<<< HEAD
 const uint16_t SWIFTMODULE_VERSION_MINOR = 527; // tensorflow merge; function type differentiability
-=======
-const uint16_t SWIFTMODULE_VERSION_MINOR = 525; // target formal type for casts
->>>>>>> 45df041c
 
 /// A standard hash seed used for all string hashes in a serialized module.
 ///
@@ -372,7 +368,7 @@
   Consuming,
 };
 using SelfAccessKindField = BCFixed<2>;
-  
+
 /// Translates an operator DeclKind to a Serialization fixity, whose values are
 /// guaranteed to be stable.
 static inline OperatorKind getStableFixity(DeclKind kind) {
@@ -934,19 +930,19 @@
     OPENED_ARCHETYPE_TYPE,
     TypeIDField         // the existential type
   >;
-  
+
   using OpaqueArchetypeTypeLayout = BCRecordLayout<
     OPAQUE_ARCHETYPE_TYPE,
     DeclIDField,           // the opaque type decl
     SubstitutionMapIDField // the arguments
   >;
-  
+
   using NestedArchetypeTypeLayout = BCRecordLayout<
     NESTED_ARCHETYPE_TYPE,
     TypeIDField, // root archetype
     TypeIDField // interface type relative to root
   >;
-  
+
   using DynamicSelfTypeLayout = BCRecordLayout<
     DYNAMIC_SELF_TYPE,
     TypeIDField          // self type
@@ -996,7 +992,7 @@
                            // followed by error result type/convention
     // Optionally a protocol conformance (for witness_methods)
   >;
-  
+
   using SILBlockStorageTypeLayout = BCRecordLayout<
     SIL_BLOCK_STORAGE_TYPE,
     TypeIDField            // capture type
@@ -1240,7 +1236,7 @@
     // - the foreign error convention, if any
     // - inlinable body text, if any
   >;
-  
+
   using OpaqueTypeLayout = BCRecordLayout<
     OPAQUE_TYPE_DECL,
     DeclContextIDField, // decl context
@@ -1578,7 +1574,7 @@
     BCFixed<1>,        // restrict to protocol extension
     BCFixed<1>         // imported from Clang?
   >;
-  
+
   using XRefOpaqueReturnTypePathPieceLayout = BCRecordLayout<
     XREF_OPAQUE_RETURN_TYPE_PATH_PIECE,
     IdentifierIDField // mangled name of defining decl
@@ -1634,13 +1630,13 @@
     BCBlob      // _silgen_name
   >;
 
-  
+
   using AlignmentDeclAttrLayout = BCRecordLayout<
     Alignment_DECL_ATTR,
     BCFixed<1>, // implicit flag
     BCVBR<8>    // alignment
   >;
-  
+
   using SwiftNativeObjCRuntimeBaseDeclAttrLayout = BCRecordLayout<
     SwiftNativeObjCRuntimeBase_DECL_ATTR,
     BCFixed<1>, // implicit flag
@@ -1789,7 +1785,7 @@
 
   // TODO(TF-999): Remove deprecated `@differentiating` attribute.
   using DifferentiatingDeclAttrLayout = DerivativeDeclAttrLayout;
-  
+
   // SWIFT_ENABLE_TENSORFLOW
   using TransposeDeclAttrLayout = BCRecordLayout<
     Transpose_DECL_ATTR,
@@ -1911,7 +1907,7 @@
     SUBSTITUTION_MAP_OFFSETS,
     LastRecordKind = SUBSTITUTION_MAP_OFFSETS,
   };
-  
+
   constexpr const unsigned RecordIDFieldWidth = 5;
   static_assert(LastRecordKind < (1 << RecordIDFieldWidth),
                 "not enough bits for all record kinds");
