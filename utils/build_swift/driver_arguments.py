# This source file is part of the Swift.org open source project
#
# Copyright (c) 2014 - 2017 Apple Inc. and the Swift project authors
# Licensed under Apache License v2.0 with Runtime Library Exception
#
# See https://swift.org/LICENSE.txt for license information
# See https://swift.org/CONTRIBUTORS.txt for the list of Swift project authors


import multiprocessing

import android.adb.commands

from swift_build_support.swift_build_support import host
from swift_build_support.swift_build_support import targets
from swift_build_support.swift_build_support.targets import \
    StdlibDeploymentTarget

from . import argparse
from . import defaults


__all__ = [
    'create_argument_parser',
]


class _ApplyDefaultsArgumentParser(argparse.ArgumentParser):
    """Wrapper class around the default ArgumentParser that allows for
    post-processing the parsed argument namespace to apply default argument
    transformations.
    """

    def __init__(self, apply_defaults=None, *args, **kwargs):
        self._apply_defaults = apply_defaults
        super(_ApplyDefaultsArgumentParser, self).__init__(*args, **kwargs)

    def parse_known_args(self, args=None, namespace=None):
        args, argv = super(_ApplyDefaultsArgumentParser, self)\
            .parse_known_args(args, namespace)

        self._apply_defaults(args)
        return args, argv


def _apply_default_arguments(args):
    """Preprocess argument namespace to apply default behaviors.
    """

    # Build cmark if any cmark-related options were specified.
    if (args.cmark_build_variant is not None):
        args.build_cmark = True

    # Build LLDB if any LLDB-related options were specified.
    if args.lldb_build_variant is not None or \
       args.lldb_assertions is not None or \
       args.lldb_build_with_xcode is not None:
        args.build_lldb = True

    # Set the default build variant.
    if args.build_variant is None:
        args.build_variant = 'Debug'

    if args.llvm_build_variant is None:
        args.llvm_build_variant = args.build_variant

    if args.swift_build_variant is None:
        args.swift_build_variant = args.build_variant

    if args.swift_stdlib_build_variant is None:
        args.swift_stdlib_build_variant = args.build_variant

    if args.cmark_build_variant is None:
        args.cmark_build_variant = args.swift_build_variant

    if args.lldb_build_variant is None:
        args.lldb_build_variant = args.build_variant

    if args.lldb_build_with_xcode is None:
        args.lldb_build_with_xcode = '0'

    if args.foundation_build_variant is None:
        args.foundation_build_variant = args.build_variant

    if args.libdispatch_build_variant is None:
        args.libdispatch_build_variant = args.build_variant

    if args.libicu_build_variant is None:
        args.libicu_build_variant = args.build_variant

    # Assertions are enabled by default.
    if args.assertions is None:
        args.assertions = True

    # Propagate the default assertions setting.
    if args.cmark_assertions is None:
        args.cmark_assertions = args.assertions

    if args.llvm_assertions is None:
        args.llvm_assertions = args.assertions

    if args.swift_assertions is None:
        args.swift_assertions = args.assertions

    if args.swift_stdlib_assertions is None:
        args.swift_stdlib_assertions = args.assertions

    if args.llbuild_assertions is None:
        args.llbuild_assertions = args.assertions

    if args.lldb_assertions is None:
        args.lldb_assertions = args.assertions

    # Set the default CMake generator.
    if args.cmake_generator is None:
        args.cmake_generator = 'Ninja'

    # --ios-all etc are not supported by open-source Swift.
    if args.ios_all:
        raise ValueError('error: --ios-all is unavailable in open-source '
                         'Swift.\nUse --ios to skip iOS device tests.')

    if args.tvos_all:
        raise ValueError('error: --tvos-all is unavailable in open-source '
                         'Swift.\nUse --tvos to skip tvOS device tests.')

    if args.watchos_all:
        raise ValueError('error: --watchos-all is unavailable in open-source '
                         'Swift.\nUse --watchos to skip watchOS device tests.')

    # Propagate global --skip-build
    if args.skip_build:
        args.build_linux = False
        args.build_freebsd = False
        args.build_cygwin = False
        args.build_osx = False
        args.build_ios = False
        args.build_tvos = False
        args.build_watchos = False
        args.build_android = False
        args.build_benchmarks = False
        args.build_external_benchmarks = False
        args.build_lldb = False
        args.build_llbuild = False
        args.build_libcxx = False
        args.build_swiftpm = False
        args.build_xctest = False
        args.build_foundation = False
        args.build_libdispatch = False
        args.build_libicu = False
        args.build_playgroundsupport = False
        # SWIFT_ENABLE_TENSORFLOW
        args.build_tensorflow = False

    # --skip-{ios,tvos,watchos} or --skip-build-{ios,tvos,watchos} are
    # merely shorthands for --skip-build-{**os}-{device,simulator}
    if not args.ios or not args.build_ios:
        args.build_ios_device = False
        args.build_ios_simulator = False

    if not args.tvos or not args.build_tvos:
        args.build_tvos_device = False
        args.build_tvos_simulator = False

    if not args.watchos or not args.build_watchos:
        args.build_watchos_device = False
        args.build_watchos_simulator = False

    if not args.android or not args.build_android:
        args.build_android = False

    # --test-paths implies --test and/or --validation-test
    # depending on what directories/files have been specified.
    if args.test_paths:
        for path in args.test_paths:
            if path.startswith('test'):
                args.test = True
            elif path.startswith('validation-test'):
                args.test = True
                args.validation_test = True

    # --validation-test implies --test.
    if args.validation_test:
        args.test = True

    # --test-optimized implies --test.
    if args.test_optimized:
        args.test = True

    # --test-optimize-size implies --test.
    if args.test_optimize_for_size:
        args.test = True

    # --test-optimize-none-with-implicit-dynamic implies --test.
    if args.test_optimize_none_with_implicit_dynamic:
        args.test = True

    # SWIFT_ENABLE_TENSORFLOW
    if args.build_tensorflow or args.enable_tensorflow_gpu or \
       args.tensorflow_host_lib_dir is not None or \
       args.tensorflow_host_include_dir is not None or \
       args.tensorflow_target_lib_dir is not None or \
       args.tensorflow_target_include_dir is not None:
        args.enable_tensorflow = True

    if not args.enable_tensorflow:
        args.build_tensorflow = False

    # If none of tests specified skip swift stdlib test on all platforms
    if not args.test and not args.validation_test and not args.long_test:
        args.test_linux = False
        args.test_freebsd = False
        args.test_cygwin = False
        args.test_osx = False
        args.test_ios = False
        args.test_tvos = False
        args.test_watchos = False
        args.test_android = False
        args.test_indexstoredb = False
        args.test_sourcekitlsp = False
        args.test_skstresstester = False
        args.test_swiftevolve = False

    # --skip-test-ios is merely a shorthand for host and simulator tests.
    if not args.test_ios:
        args.test_ios_host = False
        args.test_ios_simulator = False
    # --skip-test-tvos is merely a shorthand for host and simulator tests.
    if not args.test_tvos:
        args.test_tvos_host = False
        args.test_tvos_simulator = False
    # --skip-test-watchos is merely a shorthand for host and simulator
    # --tests.
    if not args.test_watchos:
        args.test_watchos_host = False
        args.test_watchos_simulator = False

    # --skip-build-{ios,tvos,watchos}-{device,simulator} implies
    # --skip-test-{ios,tvos,watchos}-{host,simulator}
    if not args.build_ios_device:
        args.test_ios_host = False
    if not args.build_ios_simulator:
        args.test_ios_simulator = False

    if not args.build_tvos_device:
        args.test_tvos_host = False
    if not args.build_tvos_simulator:
        args.test_tvos_simulator = False

    if not args.build_watchos_device:
        args.test_watchos_host = False
    if not args.build_watchos_simulator:
        args.test_watchos_simulator = False

    if not args.build_android:
        args.test_android = False
        args.test_android_host = False

    if not args.test_android:
        args.test_android_host = False

    if not args.host_test:
        args.test_ios_host = False
        args.test_tvos_host = False
        args.test_watchos_host = False
        args.test_android_host = False


def create_argument_parser():
    """Return a configured argument parser."""

    # NOTE: USAGE, DESCRIPTION and EPILOG are defined at the bottom of the file
    parser = _ApplyDefaultsArgumentParser(
        apply_defaults=_apply_default_arguments,
        formatter_class=argparse.RawDescriptionHelpFormatter,
        usage=USAGE,
        description=DESCRIPTION,
        epilog=EPILOG)

    builder = parser.to_builder()

    # Prepare DSL functions
    option = builder.add_option
    set_defaults = builder.set_defaults
    in_group = builder.in_group
    mutually_exclusive_group = builder.mutually_exclusive_group

    # Prepare DSL actions
    append = builder.actions.append
    store = builder.actions.store
    store_true = builder.actions.store_true
    store_false = builder.actions.store_false
    store_int = builder.actions.store_int
    store_path = builder.actions.store_path
    toggle_true = builder.actions.toggle_true
    toggle_false = builder.actions.toggle_false
    unsupported = builder.actions.unsupported

    # -------------------------------------------------------------------------
    # Top-level options

    option(['-n', '--dry-run'], store_true,
           help='print the commands that would be executed, but do not '
                'execute them')
    option('--dump-config', toggle_true,
           help='instead of building, write JSON to stdout containing '
                'various values used to build in this configuration')

    option('--legacy-impl', store_true('legacy_impl'),
           help='use legacy implementation')

    option('--build-runtime-with-host-compiler', toggle_true,
           help='Use the host compiler, not the self-built one to compile the '
                'Swift runtime')

    option(['-i', '--ios'], store_true,
           help='also build for iOS, but disallow tests that require an iOS '
                'device')
    option(['-I', '--ios-all'], store_true('ios_all'),
           help='also build for iOS, and allow all iOS tests')

    option(['--skip-local-build'], toggle_true('skip_local_build'),
           help='set to skip building for the local platform')

    option('--skip-ios', store_false('ios'),
           help='set to skip everything iOS-related')

    option('--tvos', toggle_true,
           help='also build for tvOS, but disallow tests that require a tvos '
                'device')
    option('--tvos-all', toggle_true('tvos_all'),
           help='also build for tvOS, and allow all tvOS tests')
    option('--skip-tvos', store_false('tvos'),
           help='set to skip everything tvOS-related')

    option('--watchos', toggle_true,
           help='also build for watchOS, but disallow tests that require an '
                'watchOS device')
    option('--watchos-all', toggle_true('watchos_all'),
           help='also build for Apple watchOS, and allow all Apple watchOS '
                'tests')
    option('--skip-watchos', store_false('watchos'),
           help='set to skip everything watchOS-related')

    option('--android', toggle_true,
           help='also build for Android')

    option('--swift-analyze-code-coverage', store,
           choices=['false', 'not-merged', 'merged'],
           # so CMake can see the inert mode as a false value
           default=defaults.SWIFT_ANALYZE_CODE_COVERAGE,
           help='enable code coverage analysis in Swift (false, not-merged, '
                'merged).')

    option('--build-subdir', store,
           metavar='PATH',
           help='name of the directory under $SWIFT_BUILD_ROOT where the '
                'build products will be placed')
    option('--install-prefix', store_path,
           default=targets.install_prefix(),
           help='The installation prefix. This is where built Swift products '
                '(like bin, lib, and include) will be installed.')
    option('--install-symroot', store_path,
           help='the path to install debug symbols into')
    option('--install-destdir', store_path,
           help='the path to use as the filesystem root for the installation')

    option(['-j', '--jobs'], store_int('build_jobs'),
           default=multiprocessing.cpu_count(),
           help='the number of parallel build jobs to use')

    option('--darwin-xcrun-toolchain', store,
           help='the name of the toolchain to use on Darwin')
    option('--cmake', store_path(executable=True),
           help='the path to a CMake executable that will be used to build '
                'Swift')
    option('--show-sdks', toggle_true,
           help='print installed Xcode and SDK versions')

    option('--extra-swift-args', append,
           help='Pass through extra flags to swift in the form of a CMake '
                'list "module_regexp;flag". Can be called multiple times to '
                'add multiple such module_regexp flag pairs. All semicolons '
                'in flags must be escaped with a "\\"')

    option('--host-cc', store_path(executable=True),
           help='the absolute path to CC, the "clang" compiler for the host '
                'platform. Default is auto detected.')
    option('--host-cxx', store_path(executable=True),
           help='the absolute path to CXX, the "clang++" compiler for the '
                'host platform. Default is auto detected.')
    option('--cmake-c-launcher', store_path(executable=True),
           help='the absolute path to set CMAKE_C_COMPILER_LAUNCHER')
    option('--cmake-cxx-launcher', store_path(executable=True),
           help='the absolute path to set CMAKE_CXX_COMPILER_LAUNCHER')
    option('--host-lipo', store_path(executable=True),
           help='the absolute path to lipo. Default is auto detected.')
    option('--host-libtool', store_path(executable=True),
           help='the absolute path to libtool. Default is auto detected.')
    # SWIFT_ENABLE_TENSORFLOW
    option('--host-bazel', store_path(executable=True),
           help='the absolute path to bazel, used to build TensorFlow. Default '
                'is auto detected.')
    option('--distcc', toggle_true,
           help='use distcc in pump mode')
    option('--enable-asan', toggle_true,
           help='enable Address Sanitizer')
    option('--enable-ubsan', toggle_true,
           help='enable Undefined Behavior Sanitizer')
    option('--enable-tsan', toggle_true,
           help='enable Thread Sanitizer for swift tools')
    option('--enable-tsan-runtime', toggle_true,
           help='enable Thread Sanitizer on the swift runtime')
    option('--enable-lsan', toggle_true,
           help='enable Leak Sanitizer for swift tools')
    option('--enable-sanitize-coverage', toggle_true,
           help='enable sanitizer coverage for swift tools. Necessary for '
                'fuzzing swiftc')

    option('--compiler-vendor', store,
           choices=['none', 'apple'],
           default=defaults.COMPILER_VENDOR,
           help='Compiler vendor name')
    option('--clang-compiler-version', store,
           type=argparse.ClangVersionType(),
           metavar='MAJOR.MINOR.PATCH',
           help='string that indicates a compiler version for Clang')
    option('--clang-user-visible-version', store,
           type=argparse.ClangVersionType(),
           default=defaults.CLANG_USER_VISIBLE_VERSION,
           metavar='MAJOR.MINOR.PATCH',
           help='User-visible version of the embedded Clang and LLVM '
                'compilers')
    option('--swift-compiler-version', store,
           type=argparse.SwiftVersionType(),
           metavar='MAJOR.MINOR',
           help='string that indicates a compiler version for Swift')
    option('--swift-user-visible-version', store,
           type=argparse.SwiftVersionType(),
           default=defaults.SWIFT_USER_VISIBLE_VERSION,
           metavar='MAJOR.MINOR',
           help='User-visible version of the embedded Swift compiler')

    option('--darwin-deployment-version-osx', store,
           default=defaults.DARWIN_DEPLOYMENT_VERSION_OSX,
           metavar='MAJOR.MINOR',
           help='minimum deployment target version for OS X')
    option('--darwin-deployment-version-ios', store,
           default=defaults.DARWIN_DEPLOYMENT_VERSION_IOS,
           metavar='MAJOR.MINOR',
           help='minimum deployment target version for iOS')
    option('--darwin-deployment-version-tvos', store,
           default=defaults.DARWIN_DEPLOYMENT_VERSION_TVOS,
           metavar='MAJOR.MINOR',
           help='minimum deployment target version for tvOS')
    option('--darwin-deployment-version-watchos', store,
           default=defaults.DARWIN_DEPLOYMENT_VERSION_WATCHOS,
           metavar='MAJOR.MINOR',
           help='minimum deployment target version for watchOS')

    option('--extra-cmake-options', append,
           type=argparse.ShellSplitType(),
           help='Pass through extra options to CMake in the form of comma '
                'separated options "-DCMAKE_VAR1=YES,-DCMAKE_VAR2=/tmp". Can '
                'be called multiple times to add multiple such options.')

    option('--build-args', store,
           type=argparse.ShellSplitType(),
           default=[],
           help='arguments to the build tool. This would be prepended to the '
                'default argument that is "-j8" when CMake generator is '
                '"Ninja".')

    option('--verbose-build', toggle_true,
           help='print the commands executed during the build')

    option('--lto', store('lto_type'),
           choices=['thin', 'full'],
           const='full',
           default=None,
           metavar='LTO_TYPE',
           help='use lto optimization on llvm/swift tools. This does not '
                'imply using lto on the swift standard library or runtime. '
                'Options: thin, full. If no optional arg is provided, full is '
                'chosen by default')

    option('--clang-profile-instr-use', store_path,
           help='profile file to use for clang PGO')

    default_max_lto_link_job_counts = host.max_lto_link_job_counts()
    option('--llvm-max-parallel-lto-link-jobs', store_int,
           default=default_max_lto_link_job_counts['llvm'],
           metavar='COUNT',
           help='the maximum number of parallel link jobs to use when '
                'compiling llvm')

    option('--swift-tools-max-parallel-lto-link-jobs', store_int,
           default=default_max_lto_link_job_counts['swift'],
           metavar='COUNT',
           help='the maximum number of parallel link jobs to use when '
                'compiling swift tools.')

    option('--disable-guaranteed-normal-arguments', store_true,
           help='Disable guaranteed normal arguments')

    option('--enable-stdlibcore-exclusivity-checking', store_true,
           help='Enable exclusivity checking in stdlibCore')

    option('--force-optimized-typechecker', store_true,
           help='Force the type checker to be built with '
                'optimization')

    option('--lit-args', store,
           default='-sv',
           metavar='LITARGS',
           help='lit args to use when testing')

    option('--coverage-db', store_path,
           help='coverage database to use when prioritizing testing')

    # -------------------------------------------------------------------------
    in_group('Host and cross-compilation targets')

    option('--host-target', store,
           default=StdlibDeploymentTarget.host_target().name,
           help='The host target. LLVM, Clang, and Swift will be built for '
                'this target. The built LLVM and Clang will be used to '
                'compile Swift for the cross-compilation targets.')

    option('--cross-compile-hosts', append,
           type=argparse.ShellSplitType(),
           default=[],
           help='A space separated list of targets to cross-compile host '
                'Swift tools for. Can be used multiple times.')

    option('--stdlib-deployment-targets', store,
           type=argparse.ShellSplitType(),
           default=None,
           help='list of targets to compile or cross-compile the Swift '
                'standard library for. %(default)s by default.')

    option('--build-stdlib-deployment-targets', store,
           type=argparse.ShellSplitType(),
           default=['all'],
           help='A space-separated list that filters which of the configured '
                'targets to build the Swift standard library for, or "all".')

    option('--swift-darwin-supported-archs', store,
           metavar='ARCHS',
           help='Semicolon-separated list of architectures to configure on '
                'Darwin platforms. If left empty all default architectures '
                'are configured.')

    option('--swift-darwin-module-archs', store,
           metavar='ARCHS',
           help='Semicolon-separated list of architectures to configure Swift '
                'module-only targets on Darwin platforms. These targets are '
                'in addition to the full library targets.')

    # -------------------------------------------------------------------------
    in_group('Options to select projects')

    option(['-l', '--lldb'], store_true('build_lldb'),
           help='build LLDB')

    option(['-b', '--llbuild'], store_true('build_llbuild'),
           help='build llbuild')

    option(['--libcxx'], store_true('build_libcxx'),
           help='build libcxx')

    option(['-p', '--swiftpm'], store_true('build_swiftpm'),
           help='build swiftpm')

    option(['--swiftsyntax'], store_true('build_swiftsyntax'),
           help='build swiftSyntax')

    option(['--skstresstester'], store_true('build_skstresstester'),
           help='build the SourceKit stress tester')

    option(['--swiftevolve'], store_true('build_swiftevolve'),
           help='build the swift-evolve tool')

    option(['--indexstore-db'], toggle_true('build_indexstoredb'),
           help='build IndexStoreDB')
    option(['--sourcekit-lsp'], toggle_true('build_sourcekitlsp'),
           help='build SourceKitLSP')
    option(['--install-sourcekit-lsp'], toggle_true('install_sourcekitlsp'),
           help='install SourceKitLSP')
    option(['--install-skstresstester'], toggle_true('install_skstresstester'),
           help='install the SourceKit stress tester')
    option(['--install-swiftevolve'], toggle_true('install_swiftevolve'),
           help='install SwiftEvolve')
    option(['--toolchain-benchmarks'],
           toggle_true('build_toolchainbenchmarks'),
           help='build Swift Benchmarks using swiftpm against the just built '
                'toolchain')

    option('--xctest', toggle_true('build_xctest'),
           help='build xctest')

    option('--foundation', toggle_true('build_foundation'),
           help='build foundation')

    option('--libdispatch', toggle_true('build_libdispatch'),
           help='build libdispatch')

    option('--libicu', toggle_true('build_libicu'),
           help='build libicu')

    option('--playgroundsupport', store_true('build_playgroundsupport'),
           help='build PlaygroundSupport')

    option('--build-ninja', toggle_true,
           help='build the Ninja tool')

    option(['--build-libparser-only'], store_true('build_libparser_only'),
           help='build only libParser for SwiftSyntax')

    # -------------------------------------------------------------------------
    in_group('Extra actions to perform before or in addition to building')

    option(['-c', '--clean'], store_true,
           help='do a clean build')

    option('--export-compile-commands', toggle_true,
           help='generate compilation databases in addition to building')

    option('--symbols-package', store_path,
           help='if provided, an archive of the symbols directory will be '
                'generated at this path')

    # -------------------------------------------------------------------------
    in_group('Build variant')

    with mutually_exclusive_group():

        set_defaults(build_variant='Debug')

        option(['-d', '--debug'], store('build_variant'),
               const='Debug',
               help='build the Debug variant of everything (LLVM, Clang, '
                    'Swift host tools, target Swift standard libraries, LLDB) '
                    '(default is %(default)s)')

        option(['-r', '--release-debuginfo'], store('build_variant'),
               const='RelWithDebInfo',
               help='build the RelWithDebInfo variant of everything (default '
                    'is %(default)s)')

        option(['-R', '--release'], store('build_variant'),
               const='Release',
               help='build the Release variant of everything (default is '
                    '%(default)s)')

    # -------------------------------------------------------------------------
    in_group('Override build variant for a specific project')

    option('--debug-llvm', store('llvm_build_variant'),
           const='Debug',
           help='build the Debug variant of LLVM')

    option('--debug-swift', store('swift_build_variant'),
           const='Debug',
           help='build the Debug variant of Swift host tools')

    option('--debug-swift-stdlib', store('swift_stdlib_build_variant'),
           const='Debug',
           help='build the Debug variant of the Swift standard library and '
                ' SDK overlay')

    option('--debug-lldb', store('lldb_build_variant'),
           const='Debug',
           help='build the Debug variant of LLDB')

    option('--lldb-build-with-xcode', store('lldb_build_with_xcode'),
           const='1',
           help='build LLDB using xcodebuild, if possible')

    option('--lldb-build-with-cmake', store('lldb_build_with_xcode'),
           const='0',
           help='build LLDB using CMake')

    option('--debug-cmark', store('cmark_build_variant'),
           const='Debug',
           help='build the Debug variant of CommonMark')

    option('--debug-foundation', store('foundation_build_variant'),
           const='Debug',
           help='build the Debug variant of Foundation')

    option('--debug-libdispatch', store('libdispatch_build_variant'),
           const='Debug',
           help='build the Debug variant of libdispatch')

    option('--debug-libicu', store('libicu_build_variant'),
           const='Debug',
           help='build the Debug variant of libicu')

    # -------------------------------------------------------------------------
    # Assertions group

    with mutually_exclusive_group():
        set_defaults(assertions=True)

        # TODO: Convert to store_true
        option(['-a', '--assertions'], store,
               const=True,
               help='enable assertions in all projects')

        # TODO: Convert to store_false
        option(['-A', '--no-assertions'], store('assertions'),
               const=False,
               help='disable assertions in all projects')

    # -------------------------------------------------------------------------
    in_group('Control assertions in a specific project')

    option('--cmark-assertions', store,
           const=True,
           help='enable assertions in CommonMark')

    option('--llvm-assertions', store,
           const=True,
           help='enable assertions in LLVM')
    option('--no-llvm-assertions', store('llvm_assertions'),
           const=False,
           help='disable assertions in LLVM')

    option('--swift-assertions', store,
           const=True,
           help='enable assertions in Swift')
    option('--no-swift-assertions', store('swift_assertions'),
           const=False,
           help='disable assertions in Swift')

    option('--swift-stdlib-assertions', store,
           const=True,
           help='enable assertions in the Swift standard library')
    option('--no-swift-stdlib-assertions', store('swift_stdlib_assertions'),
           const=False,
           help='disable assertions in the Swift standard library')

    option('--lldb-assertions', store,
           const=True,
           help='enable assertions in LLDB')
    option('--no-lldb-assertions', store('lldb_assertions'),
           const=False,
           help='disable assertions in LLDB')

    option('--llbuild-assertions', store,
           const=True,
           help='enable assertions in llbuild')
    option('--no-llbuild-assertions', store('llbuild_assertions'),
           const=False,
           help='disable assertions in llbuild')

    # -------------------------------------------------------------------------
    in_group('Select the CMake generator')

    set_defaults(cmake_generator=defaults.CMAKE_GENERATOR)

    option(['-e', '--eclipse'], store('cmake_generator'),
           const='Eclipse CDT4 - Ninja',
           help="use CMake's Eclipse generator (%(default)s by default)")
    option(['-m', '--make'], store('cmake_generator'),
           const='Unix Makefiles',
           help="use CMake's Makefile generator (%(default)s by default)")
    option(['-x', '--xcode'], store('cmake_generator'),
           const='Xcode',
           help="use CMake's Xcode generator (%(default)s by default)")

    # -------------------------------------------------------------------------
    in_group('Run tests')

    # NOTE: We can't merge -t and --test, because nargs='?' makes
    #       `-ti` to be treated as `-t=i`.
    # FIXME: Convert to store_true action
    option('-t', store('test', const=True),
           help='test Swift after building')
    option('--test', toggle_true,
           help='test Swift after building')

    option('-T', store('validation_test', const=True),
           help='run the validation test suite (implies --test)')
    option('--validation-test', toggle_true,
           help='run the validation test suite (implies --test)')

    # FIXME: Convert to store_true action
    option('-o', store('test_optimized', const=True),
           help='run the test suite in optimized mode too (implies --test)')
    option('--test-optimized', toggle_true,
           help='run the test suite in optimized mode too (implies --test)')

    # FIXME: Convert to store_true action
    option('-s', store('test_optimize_for_size', const=True),
           help='run the test suite in optimize for size mode too '
                '(implies --test)')
    option('--test-optimize-for-size', toggle_true,
           help='run the test suite in optimize for size mode too '
                '(implies --test)')

    # FIXME: Convert to store_true action
    option('-y', store('test_optimize_none_with_implicit_dynamic', const=True),
           help='run the test suite in optimize none with implicit dynamic'
                ' mode too (implies --test)')
    option('--test-optimize-none-with-implicit-dynamic', toggle_true,
           help='run the test suite in optimize none with implicit dynamic'
                'mode too (implies --test)')

    option('--long-test', toggle_true,
           help='run the long test suite')

    option('--stress-test', toggle_true,
           help='run the stress test suite')

    option('--host-test', toggle_true,
           help='run executable tests on host devices (such as iOS or tvOS)')

    option('--only-executable-test', toggle_true,
           help='Only run executable tests. Does nothing if host-test is not '
                'allowed')

    option('--test-paths', append,
           type=argparse.ShellSplitType(),
           help='run tests located in specific directories and/or files '
                '(implies --test and/or --validation-test)')

    option(['-B', '--benchmark'], store_true,
           help='run the Swift Benchmark Suite after building')
    option('--benchmark-num-o-iterations', store_int,
           default=3,
           help='if the Swift Benchmark Suite is run after building, run N '
                'iterations with -O')
    option('--benchmark-num-onone-iterations', store_int,
           default=3,
           help='if the Swift Benchmark Suite is run after building, run N '
                'iterations with -Onone')

    # We want to run the TSan (compiler-rt) libdispatch tests on Linux, where
    # libdispatch is just another library and not available by default. To do
    # so we build Clang/LLVM/libdispatch and use it to compile/run the TSan
    # libdispatch tests.
    option('--tsan-libdispatch-test', toggle_true,
           help='Builds a new toolchain including the libdispatch C library. '
                'Then re-builds the TSan runtime (compiler-rt) using this '
                'freshly-built Clang and runs the TSan libdispatch tests.')

    option('--skip-test-osx', toggle_false('test_osx'),
           help='skip testing Swift stdlibs for Mac OS X')
    option('--skip-test-linux', toggle_false('test_linux'),
           help='skip testing Swift stdlibs for Linux')
    option('--skip-test-freebsd', toggle_false('test_freebsd'),
           help='skip testing Swift stdlibs for FreeBSD')
    option('--skip-test-cygwin', toggle_false('test_cygwin'),
           help='skip testing Swift stdlibs for Cygwin')

    # -------------------------------------------------------------------------
    in_group('Run build')

    option('--build-swift-dynamic-stdlib', toggle_true,
           default=True,
           help='build dynamic variants of the Swift standard library')

    option('--build-swift-static-stdlib', toggle_true,
           help='build static variants of the Swift standard library')

    option('--build-swift-dynamic-sdk-overlay', toggle_true,
           default=True,
           help='build dynamic variants of the Swift SDK overlay')

    option('--build-swift-static-sdk-overlay', toggle_true,
           help='build static variants of the Swift SDK overlay')

    option('--build-swift-stdlib-unittest-extra', toggle_true,
           help='Build optional StdlibUnittest components')

    option(['-S', '--skip-build'], store_true,
           help='generate build directory only without building')

    option('--skip-build-linux', toggle_false('build_linux'),
           help='skip building Swift stdlibs for Linux')
    option('--skip-build-freebsd', toggle_false('build_freebsd'),
           help='skip building Swift stdlibs for FreeBSD')
    option('--skip-build-cygwin', toggle_false('build_cygwin'),
           help='skip building Swift stdlibs for Cygwin')
    option('--skip-build-osx', toggle_false('build_osx'),
           help='skip building Swift stdlibs for MacOSX')

    option('--skip-build-ios', toggle_false('build_ios'),
           help='skip building Swift stdlibs for iOS')
    option('--skip-build-ios-device', toggle_false('build_ios_device'),
           help='skip building Swift stdlibs for iOS devices '
                '(i.e. build simulators only)')
    option('--skip-build-ios-simulator', toggle_false('build_ios_simulator'),
           help='skip building Swift stdlibs for iOS simulator '
                '(i.e. build devices only)')

    option('--skip-build-tvos', toggle_false('build_tvos'),
           help='skip building Swift stdlibs for tvOS')
    option('--skip-build-tvos-device', toggle_false('build_tvos_device'),
           help='skip building Swift stdlibs for tvOS devices '
                '(i.e. build simulators only)')
    option('--skip-build-tvos-simulator', toggle_false('build_tvos_simulator'),
           help='skip building Swift stdlibs for tvOS simulator '
                '(i.e. build devices only)')

    option('--skip-build-watchos', toggle_false('build_watchos'),
           help='skip building Swift stdlibs for watchOS')
    option('--skip-build-watchos-device', toggle_false('build_watchos_device'),
           help='skip building Swift stdlibs for watchOS devices '
                '(i.e. build simulators only)')
    option('--skip-build-watchos-simulator',
           toggle_false('build_watchos_simulator'),
           help='skip building Swift stdlibs for watchOS simulator '
                '(i.e. build devices only)')

    option('--skip-build-android', toggle_false('build_android'),
           help='skip building Swift stdlibs for Android')

    option('--skip-build-benchmarks', toggle_false('build_benchmarks'),
           help='skip building Swift Benchmark Suite')

    # SWIFT_ENABLE_TENSORFLOW
    option('--build-tensorflow', toggle_true,
           help='build TensorFlow from source')

    option('--build-external-benchmarks', toggle_true,
           help='skip building Swift Benchmark Suite')

    # -------------------------------------------------------------------------
    in_group('Skip testing specified targets')

    option('--skip-test-ios',
           toggle_false('test_ios'),
           help='skip testing all iOS targets. Equivalent to specifying both '
                '--skip-test-ios-simulator and --skip-test-ios-host')
    option('--skip-test-ios-simulator',
           toggle_false('test_ios_simulator'),
           help='skip testing iOS simulator targets')
    option('--skip-test-ios-32bit-simulator',
           toggle_false('test_ios_32bit_simulator'),
           help='skip testing iOS 32 bit simulator targets')
    option('--skip-test-ios-host',
           toggle_false('test_ios_host'),
           help='skip testing iOS device targets on the host machine (the '
                'phone itself)')

    option('--skip-test-tvos',
           toggle_false('test_tvos'),
           help='skip testing all tvOS targets. Equivalent to specifying both '
                '--skip-test-tvos-simulator and --skip-test-tvos-host')
    option('--skip-test-tvos-simulator',
           toggle_false('test_tvos_simulator'),
           help='skip testing tvOS simulator targets')
    option('--skip-test-tvos-host',
           toggle_false('test_tvos_host'),
           help='skip testing tvOS device targets on the host machine (the '
                'TV itself)')

    option('--skip-test-watchos',
           toggle_false('test_watchos'),
           help='skip testing all tvOS targets. Equivalent to specifying both '
                '--skip-test-watchos-simulator and --skip-test-watchos-host')
    option('--skip-test-watchos-simulator',
           toggle_false('test_watchos_simulator'),
           help='skip testing watchOS simulator targets')
    option('--skip-test-watchos-host',
           toggle_false('test_watchos_host'),
           help='skip testing watchOS device targets on the host machine (the '
                'watch itself)')

    option('--skip-test-android',
           toggle_false('test_android'),
           help='skip testing all Android targets.')
    option('--skip-test-android-host',
           toggle_false('test_android_host'),
           help='skip testing Android device targets on the host machine (the '
                'phone itself)')

    option('--skip-test-indexstore-db', toggle_false('test_indexstoredb'),
           help='skip testing indexstore-db')
    option('--skip-test-sourcekit-lsp', toggle_false('test_sourcekitlsp'),
           help='skip testing sourcekit-lsp')
    option('--skip-test-skstresstester', toggle_false('test_skstresstester'),
           help='skip testing the SourceKit Stress tester')
    option('--skip-test-swiftevolve', toggle_false('test_swiftevolve'),
           help='skip testing SwiftEvolve')

    # -------------------------------------------------------------------------
    in_group('Build settings specific for LLVM')

    option('--llvm-targets-to-build', store,
           default='X86;ARM;AArch64;PowerPC;SystemZ;Mips',
           help='LLVM target generators to build')

    # -------------------------------------------------------------------------
    in_group('Build settings for Android')

    option('--android-ndk', store_path,
           help='An absolute path to the NDK that will be used as a libc '
                'implementation for Android builds')

    option('--android-api-level', store,
           default='21',
           help='The Android API level to target when building for Android. '
                'Currently only 21 or above is supported')

    option('--android-ndk-gcc-version', store,
           choices=['4.8', '4.9'],
           default='4.9',
           help='The GCC version to use when building for Android. Currently '
                'only 4.9 is supported. %(default)s is also the default '
                'value. This option may be used when experimenting with '
                'versions of the Android NDK not officially supported by '
                'Swift')

    option('--android-icu-uc', store_path,
           help='Path to libicuuc.so')
    option('--android-icu-uc-include', store_path,
           help='Path to a directory containing headers for libicuuc')
    option('--android-icu-i18n', store_path,
           help='Path to libicui18n.so')
    option('--android-icu-i18n-include', store_path,
           help='Path to a directory containing headers libicui18n')
    option('--android-icu-data', store_path,
           help='Path to libicudata.so')
    option('--android-deploy-device-path', store_path,
           default=android.adb.commands.DEVICE_TEMP_DIR,
           help='Path on an Android device to which built Swift stdlib '
                'products will be deployed. If running host tests, specify '
                'the "{}" directory.'.format(
                    android.adb.commands.DEVICE_TEMP_DIR))

    option('--android-arch', store,
           choices=['armv7', 'aarch64'],
           default='armv7',
           help='The Android target architecture when building for Android. '
                'Currently only armv7 and aarch64 are supported. '
                '%(default)s is the default.')

    # -------------------------------------------------------------------------
    in_group('Experimental language features')

    option('--enable-experimental-differentiable-programming', toggle_true,
           default=True,
           help='Enable experimental Swift differentiable programming language'
                ' features.')

    # -------------------------------------------------------------------------
    in_group('Unsupported options')

    option('--build-jobs', unsupported)
    option('--common-cmake-options', unsupported)
    option('--only-execute', unsupported)
    option('--skip-test-optimize-for-size', unsupported)
    option('--skip-test-optimize-none-with-implicit-dynamic', unsupported)
    option('--skip-test-optimized', unsupported)

    # -------------------------------------------------------------------------
<<<<<<< HEAD
    in_group('Build settings specific to TensorFlow support')

    option('--enable-tensorflow', toggle_true,
           default=False,
           help='If true, build Swift with TensorFlow support.')
    option('--enable-tensorflow-gpu', toggle_true,
           default=False,
           help='If true, build Swift with TensorFlow GPU support.')
    option('--tensorflow-host-lib-dir', store_path,
           default=None,
           help='Path to a directory containing TensorFlow libraries '
                '(libtensorflow.so). Used for linking swiftc.')
    option('--tensorflow-host-include-dir', store_path,
           default=None,
           help='Path to a directory containing TensorFlow headers. '
                'Used for linking swiftc.')
    option('--tensorflow-target-lib-dir', store_path,
           default=None,
           help='Path to a directory containing TensorFlow libraries '
                '(libtensorflow.so). Used for linking Swift programs.')
    option('--tensorflow-target-include-dir', store_path,
           default=None,
           help='Path to a directory containing TensorFlow headers. '
                'Used for linking Swift programs.')
    option('--tensorflow-swift-apis', store_path,
           default=None,
           help='Path to a TensorFlow deep learning library repository.')
    option('--tensorflow-bazel-options', append,
           type=argparse.ShellSplitType(),
           default=[],
           help='Comma separated options passed to Bazel when building '
                'TensorFlow, e.g. "--copt=-mavx,--copt=-msse4.2". Can be '
                'called multiple times to add multiple such options.')
=======
    in_group('Build-script-impl arguments (for disambiguation)')
    # We need to list --skip-test-swift explicitly because otherwise argparse
    # will auto-expand arguments like --skip-test-swift to the only known
    # argument --skip-test-swiftevolve.
    # These arguments are forwarded to impl_args in migration.py

    option('--install-swift', toggle_true('impl_install_swift'))
    option('--skip-test-swift', toggle_true('impl_skip_test_swift'))
>>>>>>> 35518d77

    # -------------------------------------------------------------------------
    return builder.build()


# ----------------------------------------------------------------------------

USAGE = """
  %(prog)s [-h | --help] [OPTION ...]
  %(prog)s --preset=NAME [SUBSTITUTION ...]
"""


DESCRIPTION = """
Use this tool to build, test, and prepare binary distribution archives of Swift
and related tools.

Builds Swift (and, optionally, LLDB), incrementally, optionally
testing it thereafter.  Different build configurations are maintained in
parallel.
"""


EPILOG = """
Using option presets:

  --preset-file=PATH    load presets from the specified file

  --preset=NAME         use the specified option preset

  The preset mode is mutually exclusive with other options.  It is not
  possible to add ad-hoc customizations to a preset.  This is a deliberate
  design decision.  (Rationale: a preset is a certain important set of
  options that we want to keep in a centralized location.  If you need to
  customize it, you should create another preset in a centralized location,
  rather than scattering the knowledge about the build across the system.)

  Presets support substitutions for controlled customizations.  Substitutions
  are defined in the preset file.  Values for substitutions are supplied
  using the name=value syntax on the command line.


Any arguments not listed are forwarded directly to Swift's
'build-script-impl'. See that script's help for details. The listed
build-script-impl arguments are only for disambiguation in the argument parser.

Environment variables
---------------------

This script respects a few environment variables, should you
choose to set them:

SWIFT_SOURCE_ROOT: a directory containing the source for LLVM, Clang, Swift.
                   If this script is located in a Swift
                   source directory, the location of SWIFT_SOURCE_ROOT will be
                   inferred if the variable is not set.

'build-script' expects the sources to be laid out in the following way:

   $SWIFT_SOURCE_ROOT/llvm
                     /clang
                     /swift
                     /lldb                       (optional)
                     /llbuild                    (optional)
                     /swiftpm                    (optional, requires llbuild)
                     /swift-syntax               (optional, requires swiftpm)
                     /swift-stress-tester        (optional,
                                                   requires swift-syntax)
                     /compiler-rt                (optional)
                     /swift-corelibs-xctest      (optional)
                     /swift-corelibs-foundation  (optional)
                     /swift-corelibs-libdispatch (optional)
                     /icu                        (optional)

SWIFT_BUILD_ROOT: a directory in which to create out-of-tree builds.
                  Defaults to "$SWIFT_SOURCE_ROOT/build/".

Preparing to run this script
----------------------------

  See README.md for instructions on cloning Swift subprojects.

If you intend to use the -l, -L, --lldb, or --debug-lldb options.

That's it; you're ready to go!

Examples
--------

Given the above layout of sources, the simplest invocation of 'build-script' is
just:

  [~/src/s]$ ./swift/utils/build-script

This builds LLVM, Clang, Swift and Swift standard library in debug mode.

All builds are incremental.  To incrementally build changed files, repeat the
same 'build-script' command.

Typical uses of 'build-script'
------------------------------

To build everything with optimization without debug information:

  [~/src/s]$ ./swift/utils/build-script -R

To run tests, add '-t':

  [~/src/s]$ ./swift/utils/build-script -R -t

To run normal tests and validation tests, add '-T':

  [~/src/s]$ ./swift/utils/build-script -R -T

To build LLVM+Clang with optimization without debug information, and a
debuggable Swift compiler:

  [~/src/s]$ ./swift/utils/build-script -R --debug-swift

To build a debuggable Swift standard library:

  [~/src/s]$ ./swift/utils/build-script -R --debug-swift-stdlib

iOS build targets are always configured and present, but are not built by
default.  To build the standard library for OS X, iOS simulator and iOS device:

  [~/src/s]$ ./swift/utils/build-script -R -i

To run OS X and iOS tests that don't require a device:

  [~/src/s]$ ./swift/utils/build-script -R -i -t

To use 'make' instead of 'ninja', use '-m':

  [~/src/s]$ ./swift/utils/build-script -m -R

To create Xcode projects that can build Swift, use '-x':

  [~/src/s]$ ./swift/utils/build-script -x -R

Preset mode in build-script
---------------------------

All buildbots and automated environments use 'build-script' in *preset mode*.
In preset mode, the command line only specifies the preset name and allows
limited customization (extra output paths).  The actual options come from
the selected preset in 'utils/build-presets.ini'.  For example, to build like
the incremental buildbot, run:

  [~/src/s]$ ./swift/utils/build-script --preset=buildbot_incremental

To build with AddressSanitizer:

  [~/src/s]$ ./swift/utils/build-script --preset=asan

To build a root for Xcode XYZ, '/tmp/xcode-xyz-root.tar.gz':

  [~/src/s]$ ./swift/utils/build-script --preset=buildbot_BNI_internal_XYZ \\
      install_destdir="/tmp/install"
      install_symroot="/tmp/symroot"
      installable_package="/tmp/xcode-xyz-root.tar.gz"

If you have your own favorite set of options, you can create your own, local,
preset.  For example, let's create a preset called 'ds' (which stands for
Debug Swift):

  $ cat > ~/.swift-build-presets
  [preset: ds]
  release
  debug-swift
  debug-swift-stdlib
  test
  build-subdir=ds

To use it, specify the '--preset=' argument:

  [~/src/s]$ ./swift/utils/build-script --preset=ds
  ./swift/utils/build-script: using preset 'ds', which expands to
  ./swift/utils/build-script --release --debug-swift --debug-swift-stdlib \
     --test
  --build-subdir=ds --
  ...

Existing presets can be found in `utils/build-presets.ini`

Philosophy
----------

While you can invoke CMake directly to build Swift, this tool will save you
time by taking away the mechanical parts of the process, providing you controls
for the important options.

For all automated build environments, this tool is regarded as *the* *only* way
to build Swift.  This is not a technical limitation of the Swift build system.
It is a policy decision aimed at making the builds uniform across all
environments and easily reproducible by engineers who are not familiar with the
details of the setups of other systems or automated environments.
"""<|MERGE_RESOLUTION|>--- conflicted
+++ resolved
@@ -1058,7 +1058,6 @@
     option('--skip-test-optimized', unsupported)
 
     # -------------------------------------------------------------------------
-<<<<<<< HEAD
     in_group('Build settings specific to TensorFlow support')
 
     option('--enable-tensorflow', toggle_true,
@@ -1092,7 +1091,8 @@
            help='Comma separated options passed to Bazel when building '
                 'TensorFlow, e.g. "--copt=-mavx,--copt=-msse4.2". Can be '
                 'called multiple times to add multiple such options.')
-=======
+
+    # -------------------------------------------------------------------------
     in_group('Build-script-impl arguments (for disambiguation)')
     # We need to list --skip-test-swift explicitly because otherwise argparse
     # will auto-expand arguments like --skip-test-swift to the only known
@@ -1101,7 +1101,6 @@
 
     option('--install-swift', toggle_true('impl_install_swift'))
     option('--skip-test-swift', toggle_true('impl_skip_test_swift'))
->>>>>>> 35518d77
 
     # -------------------------------------------------------------------------
     return builder.build()
