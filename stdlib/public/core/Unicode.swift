--- conflicted
+++ resolved
@@ -101,7 +101,7 @@
   ///     print(scalars)
   ///     // Prints "["\u{2728}", "U", "n", "i", "c", "o", "d", "e", "\u{2728}"]"
   ///
-  /// - Parameter next: An iterator of code units to be decoded. `next` must be
+  /// - Parameter input: An iterator of code units to be decoded. `input` must be
   ///   the same iterator instance in repeated calls to this method. Do not
   ///   advance the iterator or any copies of the iterator outside this
   ///   method.
@@ -109,7 +109,7 @@
   ///   Unicode scalar, an indication of an error, or an indication that the
   ///   UTF sequence has been fully decoded.
   mutating func decode<I : IteratorProtocol>(
-    _ next: inout I
+    _ input: inout I
   ) -> UnicodeDecodingResult where I.Element == CodeUnit
 
   /// Encodes a Unicode scalar as a series of code units by calling the given
@@ -196,17 +196,16 @@
   ///     print(scalars)
   ///     // Prints "["\u{2728}", "U", "n", "i", "c", "o", "d", "e", "\u{2728}"]"
   ///
-  /// - Parameter next: An iterator of code units to be decoded. `next` must be
+  /// - Parameter input: An iterator of code units to be decoded. `input` must be
   ///   the same iterator instance in repeated calls to this method. Do not
   ///   advance the iterator or any copies of the iterator outside this
   ///   method.
   /// - Returns: A `UnicodeDecodingResult` instance, representing the next
   ///   Unicode scalar, an indication of an error, or an indication that the
   ///   UTF sequence has been fully decoded.
-<<<<<<< HEAD
-  public mutating func decode<
-    I : IteratorProtocol where I.Element == CodeUnit
-  >(_ input: inout I) -> UnicodeDecodingResult {
+  public mutating func decode<I : IteratorProtocol>(
+    _ input: inout I
+  ) -> UnicodeDecodingResult where I.Element == CodeUnit {
 
     // Bufferless ASCII fastpath.
     if _fastPath(_bitsInBuffer == 0) {
@@ -214,30 +213,6 @@
       // ASCII, return immediately.
       if codeUnit & 0x80 == 0 {
         return .scalarValue(UnicodeScalar(_unchecked: UInt32(codeUnit)))
-=======
-  public mutating func decode<I : IteratorProtocol>(
-    _ next: inout I
-  ) -> UnicodeDecodingResult where I.Element == CodeUnit {
-
-    refillBuffer: if !_didExhaustIterator {
-      // Bufferless ASCII fastpath.
-      if _fastPath(_bitsInBuffer == 0) {
-        if let codeUnit = next.next() {
-          if codeUnit & 0x80 == 0 {
-            return .scalarValue(UnicodeScalar(_unchecked: UInt32(codeUnit)))
-          }
-          // Non-ASCII, proceed to buffering mode.
-          _decodeBuffer = UInt32(codeUnit)
-          _bitsInBuffer = 8
-        } else {
-          _didExhaustIterator = true
-          return .emptyInput
-        }
-      } else if (_decodeBuffer & 0x80 == 0) {
-        // ASCII in buffer.  We don't refill the buffer so we can return
-        // to bufferless mode once we've exhausted it.
-        break refillBuffer
->>>>>>> 55b8555c
       }
       // Non-ASCII, proceed to buffering mode.
       _decodeBuffer = UInt32(codeUnit)
@@ -501,26 +476,16 @@
   ///     print(scalars)
   ///     // Prints "["\u{2728}", "U", "n", "i", "c", "o", "d", "e", "\u{2728}"]"
   ///
-  /// - Parameter next: An iterator of code units to be decoded. `next` must be
+  /// - Parameter input: An iterator of code units to be decoded. `input` must be
   ///   the same iterator instance in repeated calls to this method. Do not
   ///   advance the iterator or any copies of the iterator outside this
   ///   method.
   /// - Returns: A `UnicodeDecodingResult` instance, representing the next
   ///   Unicode scalar, an indication of an error, or an indication that the
   ///   UTF sequence has been fully decoded.
-<<<<<<< HEAD
-  public mutating func decode<
-    I : IteratorProtocol where I.Element == CodeUnit
-  >(_ input: inout I) -> UnicodeDecodingResult {
-=======
   public mutating func decode<I : IteratorProtocol>(
     _ input: inout I
   ) -> UnicodeDecodingResult where I.Element == CodeUnit {
-    if _lookaheadFlags & 0b01 != 0 {
-      return .emptyInput
-    }
-
->>>>>>> 55b8555c
     // Note: maximal subpart of ill-formed sequence for UTF-16 can only have
     // length 1.  Length 0 does not make sense.  Neither does length 2 -- in
     // that case the sequence is valid.
@@ -658,7 +623,7 @@
   ///     print(scalars)
   ///     // Prints "["\u{2728}", "U", "n", "i", "c", "o", "d", "e", "\u{2728}"]"
   ///
-  /// - Parameter next: An iterator of code units to be decoded. `next` must be
+  /// - Parameter input: An iterator of code units to be decoded. `input` must be
   ///   the same iterator instance in repeated calls to this method. Do not
   ///   advance the iterator or any copies of the iterator outside this
   ///   method.
