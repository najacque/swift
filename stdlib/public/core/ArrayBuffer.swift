--- conflicted
+++ resolved
@@ -229,14 +229,9 @@
     return result
   }
 
-<<<<<<< HEAD
-  /// Returns a `_SliceBuffer` containing the elements in `bounds`.
+  /// Returns a `_SliceBuffer` containing the given sub-range of elements in
+  /// `bounds` from this buffer.
   public subscript(bounds: Range<Int>) -> _SliceBuffer<Element> {
-=======
-  /// Returns a `_SliceBuffer` containing the given `subRange` of values
-  /// from this buffer.
-  public subscript(subRange: Range<Int>) -> _SliceBuffer<Element> {
->>>>>>> b480ab1f
     get {
       _typeCheck(bounds)
 
