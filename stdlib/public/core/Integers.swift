//===--- Integers.swift.gyb -----------------------------------*- swift -*-===//
//
// This source file is part of the Swift.org open source project
//
// Copyright (c) 2014 - 2018 Apple Inc. and the Swift project authors
// Licensed under Apache License v2.0 with Runtime Library Exception
//
// See https://swift.org/LICENSE.txt for license information
// See https://swift.org/CONTRIBUTORS.txt for the list of Swift project authors
//
//===----------------------------------------------------------------------===//

//===----------------------------------------------------------------------===//
//===--- Bits for the Stdlib ----------------------------------------------===//
//===----------------------------------------------------------------------===//

// FIXME(integers): This should go in the stdlib separately, probably.
extension ExpressibleByIntegerLiteral
  where Self : _ExpressibleByBuiltinIntegerLiteral {
  @_transparent
  public init(integerLiteral value: Self) {
    self = value
  }
}

//===----------------------------------------------------------------------===//
//===--- AdditiveArithmetic -----------------------------------------------===//
//===----------------------------------------------------------------------===//

/// A type with values that support addition and subtraction.
///
/// The `AdditiveArithmetic` protocol provides a suitable basis for additive
/// arithmetic on scalar values, such as integers and floating-point numbers,
/// or vectors. You can write generic methods that operate on any numeric type
/// in the standard library by using the `AdditiveArithmetic` protocol as a
/// generic constraint.
///
/// The following code declares a method that calculates the total of any
/// sequence with `AdditiveArithmetic` elements.
///
///     extension Sequence where Element: AdditiveArithmetic {
///         func sum() -> Element {
///             return reduce(.zero, +)
///         }
///     }
///
/// The `sum()` method is now available on any sequence with values that
/// conform to `AdditiveArithmetic`, whether it is an array of `Double` or a
/// range of `Int`.
///
///     let arraySum = [1.1, 2.2, 3.3, 4.4, 5.5].sum()
///     // arraySum == 16.5
///
///     let rangeSum = (1..<10).sum()
///     // rangeSum == 45
///
/// Conforming to the AdditiveArithmetic Protocol
/// =============================================
///
/// To add `AdditiveArithmetic` protocol conformance to your own custom type,
/// implement the required operators, and provide a static `zero` property
/// using a type that can represent the magnitude of any value of your custom
/// type.
public protocol AdditiveArithmetic : Equatable {
  /// The zero value.
  ///
  /// Zero is the identity element for addition. For any value,
  /// `x + .zero == x` and `.zero + x == x`.
  static var zero: Self { get }

  /// Adds two values and produces their sum.
  ///
  /// The addition operator (`+`) calculates the sum of its two arguments. For
  /// example:
  ///
  ///     1 + 2                   // 3
  ///     -10 + 15                // 5
  ///     -15 + -5                // -20
  ///     21.5 + 3.25             // 24.75
  ///
  /// You cannot use `+` with arguments of different types. To add values of
  /// different types, convert one of the values to the other value's type.
  ///
  ///     let x: Int8 = 21
  ///     let y: Int = 1000000
  ///     Int(x) + y              // 1000021
  ///
  /// - Parameters:
  ///   - lhs: The first value to add.
  ///   - rhs: The second value to add.
  static func +(lhs: Self, rhs: Self) -> Self

  /// Adds two values and stores the result in the left-hand-side variable.
  ///
  /// - Parameters:
  ///   - lhs: The first value to add.
  ///   - rhs: The second value to add.
  static func +=(lhs: inout Self, rhs: Self)

  /// Subtracts one value from another and produces their difference.
  ///
  /// The subtraction operator (`-`) calculates the difference of its two
  /// arguments. For example:
  ///
  ///     8 - 3                   // 5
  ///     -10 - 5                 // -15
  ///     100 - -5                // 105
  ///     10.5 - 100.0            // -89.5
  ///
  /// You cannot use `-` with arguments of different types. To subtract values
  /// of different types, convert one of the values to the other value's type.
  ///
  ///     let x: UInt8 = 21
  ///     let y: UInt = 1000000
  ///     y - UInt(x)             // 999979
  ///
  /// - Parameters:
  ///   - lhs: A numeric value.
  ///   - rhs: The value to subtract from `lhs`.
  static func -(lhs: Self, rhs: Self) -> Self

  /// Subtracts the second value from the first and stores the difference in the
  /// left-hand-side variable.
  ///
  /// - Parameters:
  ///   - lhs: A numeric value.
  ///   - rhs: The value to subtract from `lhs`.
  static func -=(lhs: inout Self, rhs: Self)
}

public extension AdditiveArithmetic {
<<<<<<< HEAD
=======
  @_alwaysEmitIntoClient
>>>>>>> e250a024
  static func +=(lhs: inout Self, rhs: Self) {
    lhs = lhs + rhs
  }

<<<<<<< HEAD
=======
  @_alwaysEmitIntoClient
>>>>>>> e250a024
  static func -=(lhs: inout Self, rhs: Self) {
    lhs = lhs - rhs
  }
}

public extension AdditiveArithmetic where Self : ExpressibleByIntegerLiteral {
  /// The zero value.
  ///
  /// Zero is the identity element for addition. For any value,
  /// `x + .zero == x` and `.zero + x == x`.
  @inlinable @inline(__always)
  static var zero: Self {
    return 0
  }
}

//===----------------------------------------------------------------------===//
//===--- Numeric ----------------------------------------------------------===//
//===----------------------------------------------------------------------===//

/// A type with values that support multiplication.
///
/// The `Numeric` protocol provides a suitable basis for arithmetic on
/// scalar values, such as integers and floating-point numbers. You can write
/// generic methods that operate on any numeric type in the standard library
/// by using the `Numeric` protocol as a generic constraint.
///
/// The following example extends `Sequence` with a method that returns an
/// array with the sequence's values multiplied by two.
///
///     extension Sequence where Element: Numeric {
///         func doublingAll() -> [Element] {
///             return map { $0 * 2 }
///         }
///     }
///
/// With this extension, any sequence with elements that conform to `Numeric`
/// has the `doublingAll()` method. For example, you can double the elements of
/// an array of doubles or a range of integers:
///
///     let observations = [1.5, 2.0, 3.25, 4.875, 5.5]
///     let doubledObservations = observations.doublingAll()
///     // doubledObservations == [3.0, 4.0, 6.5, 9.75, 11.0]
///
///     let integers = 0..<8
///     let doubledIntegers = integers.doublingAll()
///     // doubledIntegers == [0, 2, 4, 6, 8, 10, 12, 14]
///
/// Conforming to the Numeric Protocol
/// ==================================
///
/// To add `Numeric` protocol conformance to your own custom type, implement
/// the required initializer and operators, and provide a `magnitude` property
/// using a type that can represent the magnitude of any value of your custom
/// type.
public protocol Numeric : AdditiveArithmetic, ExpressibleByIntegerLiteral {
  /// Creates a new instance from the given integer, if it can be represented
  /// exactly.
  ///
  /// If the value passed as `source` is not representable exactly, the result
  /// is `nil`. In the following example, the constant `x` is successfully
  /// created from a value of `100`, while the attempt to initialize the
  /// constant `y` from `1_000` fails because the `Int8` type can represent
  /// `127` at maximum:
  ///
  ///     let x = Int8(exactly: 100)
  ///     // x == Optional(100)
  ///     let y = Int8(exactly: 1_000)
  ///     // y == nil
  ///
  /// - Parameter source: A value to convert to this type.
  init?<T : BinaryInteger>(exactly source: T)

  /// A type that can represent the absolute value of any possible value of the
  /// conforming type.
  associatedtype Magnitude : Comparable, Numeric

  /// The magnitude of this value.
  ///
  /// For any numeric value `x`, `x.magnitude` is the absolute value of `x`.
  /// You can use the `magnitude` property in operations that are simpler to
  /// implement in terms of unsigned values, such as printing the value of an
  /// integer, which is just printing a '-' character in front of an absolute
  /// value.
  ///
  ///     let x = -200
  ///     // x.magnitude == 200
  ///
  /// The global `abs(_:)` function provides more familiar syntax when you need
  /// to find an absolute value. In addition, because `abs(_:)` always returns
  /// a value of the same type, even in a generic context, using the function
  /// instead of the `magnitude` property is encouraged.
  var magnitude: Magnitude { get }

  /// Multiplies two values and produces their product.
  ///
  /// The multiplication operator (`*`) calculates the product of its two
  /// arguments. For example:
  ///
  ///     2 * 3                   // 6
  ///     100 * 21                // 2100
  ///     -10 * 15                // -150
  ///     3.5 * 2.25              // 7.875
  ///
  /// You cannot use `*` with arguments of different types. To multiply values
  /// of different types, convert one of the values to the other value's type.
  ///
  ///     let x: Int8 = 21
  ///     let y: Int = 1000000
  ///     Int(x) * y              // 21000000
  ///
  /// - Parameters:
  ///   - lhs: The first value to multiply.
  ///   - rhs: The second value to multiply.
  static func *(lhs: Self, rhs: Self) -> Self

  /// Multiplies two values and stores the result in the left-hand-side
  /// variable.
  ///
  /// - Parameters:
  ///   - lhs: The first value to multiply.
  ///   - rhs: The second value to multiply.
  static func *=(lhs: inout Self, rhs: Self)
}

/// A type that can represent both positive and negative values.
///
/// The `SignedNumeric` protocol extends the operations defined by the
/// `Numeric` protocol to include a value's additive inverse.
///
/// Conforming to the SignedNumeric Protocol
/// ========================================
///
/// Because the `SignedNumeric` protocol provides default implementations of
/// both of its required methods, you don't need to do anything beyond
/// declaring conformance to the protocol and ensuring that the values of your
/// type support negation. To customize your type's implementation, provide
/// your own mutating `negate()` method.
///
/// When the additive inverse of a value is unrepresentable in a conforming
/// type, the operation should either trap or return an exceptional value. For
/// example, using the negation operator (prefix `-`) with `Int.min` results in
/// a runtime error.
///
///     let x = Int.min
///     let y = -x
///     // Overflow error
public protocol SignedNumeric : Numeric {
  /// Returns the additive inverse of the specified value.
  ///
  /// The negation operator (prefix `-`) returns the additive inverse of its
  /// argument.
  ///
  ///     let x = 21
  ///     let y = -x
  ///     // y == -21
  ///
  /// The resulting value must be representable in the same type as the
  /// argument. In particular, negating a signed, fixed-width integer type's
  /// minimum results in a value that cannot be represented.
  ///
  ///     let z = -Int8.min
  ///     // Overflow error
  ///
  /// - Returns: The additive inverse of this value.
  static prefix func - (_ operand: Self) -> Self

  /// Replaces this value with its additive inverse.
  ///
  /// The following example uses the `negate()` method to negate the value of
  /// an integer `x`:
  ///
  ///     var x = 21
  ///     x.negate()
  ///     // x == -21
  ///
  /// The resulting value must be representable within the value's type. In
  /// particular, negating a signed, fixed-width integer type's minimum
  /// results in a value that cannot be represented.
  ///
  ///     var y = Int8.min
  ///     y.negate()
  ///     // Overflow error
  mutating func negate()
}

extension SignedNumeric {
  /// Returns the additive inverse of the specified value.
  ///
  /// The negation operator (prefix `-`) returns the additive inverse of its
  /// argument.
  ///
  ///     let x = 21
  ///     let y = -x
  ///     // y == -21
  ///
  /// The resulting value must be representable in the same type as the
  /// argument. In particular, negating a signed, fixed-width integer type's
  /// minimum results in a value that cannot be represented.
  ///
  ///     let z = -Int8.min
  ///     // Overflow error
  ///
  /// - Returns: The additive inverse of the argument.
  @_transparent
  public static prefix func - (_ operand: Self) -> Self {
    var result = operand
    result.negate()
    return result
  }

  /// Replaces this value with its additive inverse.
  ///
  /// The following example uses the `negate()` method to negate the value of
  /// an integer `x`:
  ///
  ///     var x = 21
  ///     x.negate()
  ///     // x == -21
  ///
  /// The resulting value must be representable within the value's type. In
  /// particular, negating a signed, fixed-width integer type's minimum
  /// results in a value that cannot be represented.
  ///
  ///     var y = Int8.min
  ///     y.negate()
  ///     // Overflow error
  @_transparent
  public mutating func negate() {
    self = 0 - self
  }
}

/// Returns the absolute value of the given number.
///
/// The absolute value of `x` must be representable in the same type. In
/// particular, the absolute value of a signed, fixed-width integer type's
/// minimum cannot be represented.
///
///     let x = Int8.min
///     // x == -128
///     let y = abs(x)
///     // Overflow error
///
/// - Parameter x: A signed number.
/// - Returns: The absolute value of `x`.
@inlinable
public func abs<T : SignedNumeric & Comparable>(_ x: T) -> T {
  if T.self == T.Magnitude.self {
    return unsafeBitCast(x.magnitude, to: T.self)
  }

  return x < (0 as T) ? -x : x
}

extension AdditiveArithmetic {
  /// Returns the given number unchanged.
  ///
  /// You can use the unary plus operator (`+`) to provide symmetry in your
  /// code for positive numbers when also using the unary minus operator.
  ///
  ///     let x = -21
  ///     let y = +21
  ///     // x == -21
  ///     // y == 21
  ///
  /// - Returns: The given argument without any changes.
  @_transparent
  public static prefix func + (x: Self) -> Self {
    return x
  }
}

//===----------------------------------------------------------------------===//
//===--- BinaryInteger ----------------------------------------------------===//
//===----------------------------------------------------------------------===//

/// An integer type with a binary representation.
///
/// The `BinaryInteger` protocol is the basis for all the integer types
/// provided by the standard library. All of the standard library's integer
/// types, such as `Int` and `UInt32`, conform to `BinaryInteger`.
///
/// Converting Between Numeric Types
/// ================================
///
/// You can create new instances of a type that conforms to the `BinaryInteger`
/// protocol from a floating-point number or another binary integer of any
/// type. The `BinaryInteger` protocol provides initializers for four
/// different kinds of conversion.
///
/// Range-Checked Conversion
/// ------------------------
///
/// You use the default `init(_:)` initializer to create a new instance when
/// you're sure that the value passed is representable in the new type. For
/// example, an instance of `Int16` can represent the value `500`, so the
/// first conversion in the code sample below succeeds. That same value is too
/// large to represent as an `Int8` instance, so the second conversion fails,
/// triggering a runtime error.
///
///     let x: Int = 500
///     let y = Int16(x)
///     // y == 500
///
///     let z = Int8(x)
///     // Error: Not enough bits to represent...
///
/// When you create a binary integer from a floating-point value using the
/// default initializer, the value is rounded toward zero before the range is
/// checked. In the following example, the value `127.75` is rounded to `127`,
/// which is representable by the `Int8` type.  `128.25` is rounded to `128`,
/// which is not representable as an `Int8` instance, triggering a runtime
/// error.
///
///     let e = Int8(127.75)
///     // e == 127
///
///     let f = Int8(128.25)
///     // Error: Double value cannot be converted...
///
///
/// Exact Conversion
/// ----------------
///
/// Use the `init?(exactly:)` initializer to create a new instance after
/// checking whether the passed value is representable. Instead of trapping on
/// out-of-range values, using the failable `init?(exactly:)`
/// initializer results in `nil`.
///
///     let x = Int16(exactly: 500)
///     // x == Optional(500)
///
///     let y = Int8(exactly: 500)
///     // y == nil
///
/// When converting floating-point values, the `init?(exactly:)` initializer
/// checks both that the passed value has no fractional part and that the
/// value is representable in the resulting type.
///
///     let e = Int8(exactly: 23.0)       // integral value, representable
///     // e == Optional(23)
///
///     let f = Int8(exactly: 23.75)      // fractional value, representable
///     // f == nil
///
///     let g = Int8(exactly: 500.0)      // integral value, nonrepresentable
///     // g == nil
///
/// Clamping Conversion
/// -------------------
///
/// Use the `init(clamping:)` initializer to create a new instance of a binary
/// integer type where out-of-range values are clamped to the representable
/// range of the type. For a type `T`, the resulting value is in the range
/// `T.min...T.max`.
///
///     let x = Int16(clamping: 500)
///     // x == 500
///
///     let y = Int8(clamping: 500)
///     // y == 127
///
///     let z = UInt8(clamping: -500)
///     // z == 0
///
/// Bit Pattern Conversion
/// ----------------------
///
/// Use the `init(truncatingIfNeeded:)` initializer to create a new instance
/// with the same bit pattern as the passed value, extending or truncating the
/// value's representation as necessary. Note that the value may not be
/// preserved, particularly when converting between signed to unsigned integer
/// types or when the destination type has a smaller bit width than the source
/// type. The following example shows how extending and truncating work for
/// nonnegative integers:
///
///     let q: Int16 = 850
///     // q == 0b00000011_01010010
///
///     let r = Int8(truncatingIfNeeded: q)      // truncate 'q' to fit in 8 bits
///     // r == 82
///     //   == 0b01010010
///
///     let s = Int16(truncatingIfNeeded: r)     // extend 'r' to fill 16 bits
///     // s == 82
///     //   == 0b00000000_01010010
///
/// Any padding is performed by *sign-extending* the passed value. When
/// nonnegative integers are extended, the result is padded with zeroes. When
/// negative integers are extended, the result is padded with ones. This
/// example shows several extending conversions of a negative value---note
/// that negative values are sign-extended even when converting to an unsigned
/// type.
///
///     let t: Int8 = -100
///     // t == -100
///     // t's binary representation == 0b10011100
///
///     let u = UInt8(truncatingIfNeeded: t)
///     // u == 156
///     // u's binary representation == 0b10011100
///
///     let v = Int16(truncatingIfNeeded: t)
///     // v == -100
///     // v's binary representation == 0b11111111_10011100
///
///     let w = UInt16(truncatingIfNeeded: t)
///     // w == 65436
///     // w's binary representation == 0b11111111_10011100
///
///
/// Comparing Across Integer Types
/// ==============================
///
/// You can use relational operators, such as the less-than and equal-to
/// operators (`<` and `==`), to compare instances of different binary integer
/// types. The following example compares instances of the `Int`, `UInt`, and
/// `UInt8` types:
///
///     let x: Int = -23
///     let y: UInt = 1_000
///     let z: UInt8 = 23
///
///     if x < y {
///         print("\(x) is less than \(y).")
///     }
///     // Prints "-23 is less than 1000."
///
///     if z > x {
///         print("\(z) is greater than \(x).")
///     }
///     // Prints "23 is greater than -23."
public protocol BinaryInteger :
  Hashable, Numeric, CustomStringConvertible, Strideable
  where Magnitude : BinaryInteger, Magnitude.Magnitude == Magnitude
{
  /// A Boolean value indicating whether this type is a signed integer type.
  ///
  /// *Signed* integer types can represent both positive and negative values.
  /// *Unsigned* integer types can represent only nonnegative values.
  static var isSigned: Bool { get }

  /// Creates an integer from the given floating-point value, if it can be
  /// represented exactly.
  ///
  /// If the value passed as `source` is not representable exactly, the result
  /// is `nil`. In the following example, the constant `x` is successfully
  /// created from a value of `21.0`, while the attempt to initialize the
  /// constant `y` from `21.5` fails:
  ///
  ///     let x = Int(exactly: 21.0)
  ///     // x == Optional(21)
  ///     let y = Int(exactly: 21.5)
  ///     // y == nil
  ///
  /// - Parameter source: A floating-point value to convert to an integer.
  init?<T : BinaryFloatingPoint>(exactly source: T)

  /// Creates an integer from the given floating-point value, rounding toward
  /// zero.
  ///
  /// Any fractional part of the value passed as `source` is removed, rounding
  /// the value toward zero.
  ///
  ///     let x = Int(21.5)
  ///     // x == 21
  ///     let y = Int(-21.5)
  ///     // y == -21
  ///
  /// If `source` is outside the bounds of this type after rounding toward
  /// zero, a runtime error may occur.
  ///
  ///     let z = UInt(-21.5)
  ///     // Error: ...the result would be less than UInt.min
  ///
  /// - Parameter source: A floating-point value to convert to an integer.
  ///   `source` must be representable in this type after rounding toward
  ///   zero.
  init<T : BinaryFloatingPoint>(_ source: T)

  /// Creates a new instance from the given integer.
  ///
  /// If the value passed as `source` is not representable in this type, a
  /// runtime error may occur.
  ///
  ///     let x = -500 as Int
  ///     let y = Int32(x)
  ///     // y == -500
  ///
  ///     // -500 is not representable as a 'UInt32' instance
  ///     let z = UInt32(x)
  ///     // Error
  ///
  /// - Parameter source: An integer to convert. `source` must be representable
  ///   in this type.
  init<T : BinaryInteger>(_ source: T)

  /// Creates a new instance from the bit pattern of the given instance by
  /// sign-extending or truncating to fit this type.
  ///
  /// When the bit width of `T` (the type of `source`) is equal to or greater
  /// than this type's bit width, the result is the truncated
  /// least-significant bits of `source`. For example, when converting a
  /// 16-bit value to an 8-bit type, only the lower 8 bits of `source` are
  /// used.
  ///
  ///     let p: Int16 = -500
  ///     // 'p' has a binary representation of 11111110_00001100
  ///     let q = Int8(truncatingIfNeeded: p)
  ///     // q == 12
  ///     // 'q' has a binary representation of 00001100
  ///
  /// When the bit width of `T` is less than this type's bit width, the result
  /// is *sign-extended* to fill the remaining bits. That is, if `source` is
  /// negative, the result is padded with ones; otherwise, the result is
  /// padded with zeros.
  ///
  ///     let u: Int8 = 21
  ///     // 'u' has a binary representation of 00010101
  ///     let v = Int16(truncatingIfNeeded: u)
  ///     // v == 21
  ///     // 'v' has a binary representation of 00000000_00010101
  ///
  ///     let w: Int8 = -21
  ///     // 'w' has a binary representation of 11101011
  ///     let x = Int16(truncatingIfNeeded: w)
  ///     // x == -21
  ///     // 'x' has a binary representation of 11111111_11101011
  ///     let y = UInt16(truncatingIfNeeded: w)
  ///     // y == 65515
  ///     // 'y' has a binary representation of 11111111_11101011
  ///
  /// - Parameter source: An integer to convert to this type.
  init<T : BinaryInteger>(truncatingIfNeeded source: T)

  /// Creates a new instance with the representable value that's closest to the
  /// given integer.
  ///
  /// If the value passed as `source` is greater than the maximum representable
  /// value in this type, the result is the type's `max` value. If `source` is
  /// less than the smallest representable value in this type, the result is
  /// the type's `min` value.
  ///
  /// In this example, `x` is initialized as an `Int8` instance by clamping
  /// `500` to the range `-128...127`, and `y` is initialized as a `UInt`
  /// instance by clamping `-500` to the range `0...UInt.max`.
  ///
  ///     let x = Int8(clamping: 500)
  ///     // x == 127
  ///     // x == Int8.max
  ///
  ///     let y = UInt(clamping: -500)
  ///     // y == 0
  ///
  /// - Parameter source: An integer to convert to this type.
  init<T : BinaryInteger>(clamping source: T)

  /// A type that represents the words of a binary integer.
  ///
  /// The `Words` type must conform to the `RandomAccessCollection` protocol
  /// with an `Element` type of `UInt` and `Index` type of `Int.
  associatedtype Words : RandomAccessCollection
      where Words.Element == UInt, Words.Index == Int

  /// A collection containing the words of this value's binary
  /// representation, in order from the least significant to most significant.
  ///
  /// Negative values are returned in two's complement representation,
  /// regardless of the type's underlying implementation.
  var words: Words { get }

  /// The least significant word in this value's binary representation.
  var _lowWord: UInt { get }

  /// The number of bits in the current binary representation of this value.
  ///
  /// This property is a constant for instances of fixed-width integer
  /// types.
  var bitWidth: Int { get }

  /// Returns the integer binary logarithm of this value.
  ///
  /// If the value is negative or zero, a runtime error will occur.
  func _binaryLogarithm() -> Int

  /// The number of trailing zeros in this value's binary representation.
  ///
  /// For example, in a fixed-width integer type with a `bitWidth` value of 8,
  /// the number -8 has three trailing zeros.
  ///
  ///     let x = Int8(bitPattern: 0b1111_1000)
  ///     // x == -8
  ///     // x.trailingZeroBitCount == 3
  ///
  /// If the value is zero, then `trailingZeroBitCount` is equal to `bitWidth`.
  var trailingZeroBitCount: Int { get }

  /// Returns the quotient of dividing the first value by the second.
  ///
  /// For integer types, any remainder of the division is discarded.
  ///
  ///     let x = 21 / 5
  ///     // x == 4
  ///
  /// - Parameters:
  ///   - lhs: The value to divide.
  ///   - rhs: The value to divide `lhs` by. `rhs` must not be zero.
  static func /(lhs: Self, rhs: Self) -> Self

  /// Divides the first value by the second and stores the quotient in the
  /// left-hand-side variable.
  ///
  /// For integer types, any remainder of the division is discarded.
  ///
  ///     var x = 21
  ///     x /= 5
  ///     // x == 4
  ///
  /// - Parameters:
  ///   - lhs: The value to divide.
  ///   - rhs: The value to divide `lhs` by. `rhs` must not be zero.
  static func /=(lhs: inout Self, rhs: Self)

  /// Returns the remainder of dividing the first value by the second.
  ///
  /// The result of the remainder operator (`%`) has the same sign as `lhs` and
  /// has a magnitude less than `rhs.magnitude`.
  ///
  ///     let x = 22 % 5
  ///     // x == 2
  ///     let y = 22 % -5
  ///     // y == 2
  ///     let z = -22 % -5
  ///     // z == -2
  ///
  /// For any two integers `a` and `b`, their quotient `q`, and their remainder
  /// `r`, `a == b * q + r`.
  ///
  /// - Parameters:
  ///   - lhs: The value to divide.
  ///   - rhs: The value to divide `lhs` by. `rhs` must not be zero.
  static func %(lhs: Self, rhs: Self) -> Self

  /// Divides the first value by the second and stores the remainder in the
  /// left-hand-side variable.
  ///
  /// The result has the same sign as `lhs` and has a magnitude less than
  /// `rhs.magnitude`.
  ///
  ///     var x = 22
  ///     x %= 5
  ///     // x == 2
  ///
  ///     var y = 22
  ///     y %= -5
  ///     // y == 2
  ///
  ///     var z = -22
  ///     z %= -5
  ///     // z == -2
  ///
  /// - Parameters:
  ///   - lhs: The value to divide.
  ///   - rhs: The value to divide `lhs` by. `rhs` must not be zero.
  static func %=(lhs: inout Self, rhs: Self)

  /// Adds two values and produces their sum.
  ///
  /// The addition operator (`+`) calculates the sum of its two arguments. For
  /// example:
  ///
  ///     1 + 2                   // 3
  ///     -10 + 15                // 5
  ///     -15 + -5                // -20
  ///     21.5 + 3.25             // 24.75
  ///
  /// You cannot use `+` with arguments of different types. To add values of
  /// different types, convert one of the values to the other value's type.
  ///
  ///     let x: Int8 = 21
  ///     let y: Int = 1000000
  ///     Int(x) + y              // 1000021
  ///
  /// - Parameters:
  ///   - lhs: The first value to add.
  ///   - rhs: The second value to add.
  override static func +(lhs: Self, rhs: Self) -> Self

  /// Adds two values and stores the result in the left-hand-side variable.
  ///
  /// - Parameters:
  ///   - lhs: The first value to add.
  ///   - rhs: The second value to add.
  override static func +=(lhs: inout Self, rhs: Self)

  /// Subtracts one value from another and produces their difference.
  ///
  /// The subtraction operator (`-`) calculates the difference of its two
  /// arguments. For example:
  ///
  ///     8 - 3                   // 5
  ///     -10 - 5                 // -15
  ///     100 - -5                // 105
  ///     10.5 - 100.0            // -89.5
  ///
  /// You cannot use `-` with arguments of different types. To subtract values
  /// of different types, convert one of the values to the other value's type.
  ///
  ///     let x: UInt8 = 21
  ///     let y: UInt = 1000000
  ///     y - UInt(x)             // 999979
  ///
  /// - Parameters:
  ///   - lhs: A numeric value.
  ///   - rhs: The value to subtract from `lhs`.
  override static func -(lhs: Self, rhs: Self) -> Self

  /// Subtracts the second value from the first and stores the difference in the
  /// left-hand-side variable.
  ///
  /// - Parameters:
  ///   - lhs: A numeric value.
  ///   - rhs: The value to subtract from `lhs`.
  override static func -=(lhs: inout Self, rhs: Self)

  /// Multiplies two values and produces their product.
  ///
  /// The multiplication operator (`*`) calculates the product of its two
  /// arguments. For example:
  ///
  ///     2 * 3                   // 6
  ///     100 * 21                // 2100
  ///     -10 * 15                // -150
  ///     3.5 * 2.25              // 7.875
  ///
  /// You cannot use `*` with arguments of different types. To multiply values
  /// of different types, convert one of the values to the other value's type.
  ///
  ///     let x: Int8 = 21
  ///     let y: Int = 1000000
  ///     Int(x) * y              // 21000000
  ///
  /// - Parameters:
  ///   - lhs: The first value to multiply.
  ///   - rhs: The second value to multiply.
  override static func *(lhs: Self, rhs: Self) -> Self

  /// Multiplies two values and stores the result in the left-hand-side
  /// variable.
  ///
  /// - Parameters:
  ///   - lhs: The first value to multiply.
  ///   - rhs: The second value to multiply.
  override static func *=(lhs: inout Self, rhs: Self)

  /// Returns the inverse of the bits set in the argument.
  ///
  /// The bitwise NOT operator (`~`) is a prefix operator that returns a value
  /// in which all the bits of its argument are flipped: Bits that are `1` in
  /// the argument are `0` in the result, and bits that are `0` in the argument
  /// are `1` in the result. This is equivalent to the inverse of a set. For
  /// example:
  ///
  ///     let x: UInt8 = 5        // 0b00000101
  ///     let notX = ~x           // 0b11111010
  ///
  /// Performing a bitwise NOT operation on 0 returns a value with every bit
  /// set to `1`.
  ///
  ///     let allOnes = ~UInt8.min   // 0b11111111
  ///
  /// - Complexity: O(1).
  static prefix func ~ (_ x: Self) -> Self

  /// Returns the result of performing a bitwise AND operation on the two given
  /// values.
  ///
  /// A bitwise AND operation results in a value that has each bit set to `1`
  /// where *both* of its arguments have that bit set to `1`. For example:
  ///
  ///     let x: UInt8 = 5          // 0b00000101
  ///     let y: UInt8 = 14         // 0b00001110
  ///     let z = x & y             // 0b00000100
  ///     // z == 4
  ///
  /// - Parameters:
  ///   - lhs: An integer value.
  ///   - rhs: Another integer value.
  static func &(lhs: Self, rhs: Self) -> Self

  /// Stores the result of performing a bitwise AND operation on the two given
  /// values in the left-hand-side variable.
  ///
  /// A bitwise AND operation results in a value that has each bit set to `1`
  /// where *both* of its arguments have that bit set to `1`. For example:
  ///
  ///     var x: UInt8 = 5          // 0b00000101
  ///     let y: UInt8 = 14         // 0b00001110
  ///     x &= y                    // 0b00000100
  ///
  /// - Parameters:
  ///   - lhs: An integer value.
  ///   - rhs: Another integer value.
  static func &=(lhs: inout Self, rhs: Self)

  /// Returns the result of performing a bitwise OR operation on the two given
  /// values.
  ///
  /// A bitwise OR operation results in a value that has each bit set to `1`
  /// where *one or both* of its arguments have that bit set to `1`. For
  /// example:
  ///
  ///     let x: UInt8 = 5          // 0b00000101
  ///     let y: UInt8 = 14         // 0b00001110
  ///     let z = x | y             // 0b00001111
  ///     // z == 15
  ///
  /// - Parameters:
  ///   - lhs: An integer value.
  ///   - rhs: Another integer value.
  static func |(lhs: Self, rhs: Self) -> Self

  /// Stores the result of performing a bitwise OR operation on the two given
  /// values in the left-hand-side variable.
  ///
  /// A bitwise OR operation results in a value that has each bit set to `1`
  /// where *one or both* of its arguments have that bit set to `1`. For
  /// example:
  ///
  ///     var x: UInt8 = 5          // 0b00000101
  ///     let y: UInt8 = 14         // 0b00001110
  ///     x |= y                    // 0b00001111
  ///
  /// - Parameters:
  ///   - lhs: An integer value.
  ///   - rhs: Another integer value.
  static func |=(lhs: inout Self, rhs: Self)

  /// Returns the result of performing a bitwise XOR operation on the two given
  /// values.
  ///
  /// A bitwise XOR operation, also known as an exclusive OR operation, results
  /// in a value that has each bit set to `1` where *one or the other but not
  /// both* of its arguments had that bit set to `1`. For example:
  ///
  ///     let x: UInt8 = 5          // 0b00000101
  ///     let y: UInt8 = 14         // 0b00001110
  ///     let z = x ^ y             // 0b00001011
  ///     // z == 11
  ///
  /// - Parameters:
  ///   - lhs: An integer value.
  ///   - rhs: Another integer value.
  static func ^(lhs: Self, rhs: Self) -> Self

  /// Stores the result of performing a bitwise XOR operation on the two given
  /// values in the left-hand-side variable.
  ///
  /// A bitwise XOR operation, also known as an exclusive OR operation, results
  /// in a value that has each bit set to `1` where *one or the other but not
  /// both* of its arguments had that bit set to `1`. For example:
  ///
  ///     var x: UInt8 = 5          // 0b00000101
  ///     let y: UInt8 = 14         // 0b00001110
  ///     x ^= y                    // 0b00001011
  ///
  /// - Parameters:
  ///   - lhs: An integer value.
  ///   - rhs: Another integer value.
  static func ^=(lhs: inout Self, rhs: Self)

  /// Returns the result of shifting a value's binary representation the
  /// specified number of digits to the right.
  ///
  /// The `>>` operator performs a *smart shift*, which defines a result for a
  /// shift of any value.
  ///
  /// - Using a negative value for `rhs` performs a left shift using
  ///   `abs(rhs)`.
  /// - Using a value for `rhs` that is greater than or equal to the bit width
  ///   of `lhs` is an *overshift*. An overshift results in `-1` for a
  ///   negative value of `lhs` or `0` for a nonnegative value.
  /// - Using any other value for `rhs` performs a right shift on `lhs` by that
  ///   amount.
  ///
  /// The following example defines `x` as an instance of `UInt8`, an 8-bit,
  /// unsigned integer type. If you use `2` as the right-hand-side value in an
  /// operation on `x`, the value is shifted right by two bits.
  ///
  ///     let x: UInt8 = 30                 // 0b00011110
  ///     let y = x >> 2
  ///     // y == 7                         // 0b00000111
  ///
  /// If you use `11` as `rhs`, `x` is overshifted such that all of its bits
  /// are set to zero.
  ///
  ///     let z = x >> 11
  ///     // z == 0                         // 0b00000000
  ///
  /// Using a negative value as `rhs` is the same as performing a left shift
  /// using `abs(rhs)`.
  ///
  ///     let a = x >> -3
  ///     // a == 240                       // 0b11110000
  ///     let b = x << 3
  ///     // b == 240                       // 0b11110000
  ///
  /// Right shift operations on negative values "fill in" the high bits with
  /// ones instead of zeros.
  ///
  ///     let q: Int8 = -30                 // 0b11100010
  ///     let r = q >> 2
  ///     // r == -8                        // 0b11111000
  ///
  ///     let s = q >> 11
  ///     // s == -1                        // 0b11111111
  ///
  /// - Parameters:
  ///   - lhs: The value to shift.
  ///   - rhs: The number of bits to shift `lhs` to the right.
  static func >> <RHS: BinaryInteger>(lhs: Self, rhs: RHS) -> Self

  /// Stores the result of shifting a value's binary representation the
  /// specified number of digits to the right in the left-hand-side variable.
  ///
  /// The `>>=` operator performs a *smart shift*, which defines a result for a
  /// shift of any value.
  ///
  /// - Using a negative value for `rhs` performs a left shift using
  ///   `abs(rhs)`.
  /// - Using a value for `rhs` that is greater than or equal to the bit width
  ///   of `lhs` is an *overshift*. An overshift results in `-1` for a
  ///   negative value of `lhs` or `0` for a nonnegative value.
  /// - Using any other value for `rhs` performs a right shift on `lhs` by that
  ///   amount.
  ///
  /// The following example defines `x` as an instance of `UInt8`, an 8-bit,
  /// unsigned integer type. If you use `2` as the right-hand-side value in an
  /// operation on `x`, the value is shifted right by two bits.
  ///
  ///     var x: UInt8 = 30                 // 0b00011110
  ///     x >>= 2
  ///     // x == 7                         // 0b00000111
  ///
  /// If you use `11` as `rhs`, `x` is overshifted such that all of its bits
  /// are set to zero.
  ///
  ///     var y: UInt8 = 30                 // 0b00011110
  ///     y >>= 11
  ///     // y == 0                         // 0b00000000
  ///
  /// Using a negative value as `rhs` is the same as performing a left shift
  /// using `abs(rhs)`.
  ///
  ///     var a: UInt8 = 30                 // 0b00011110
  ///     a >>= -3
  ///     // a == 240                       // 0b11110000
  ///
  ///     var b: UInt8 = 30                 // 0b00011110
  ///     b <<= 3
  ///     // b == 240                       // 0b11110000
  ///
  /// Right shift operations on negative values "fill in" the high bits with
  /// ones instead of zeros.
  ///
  ///     var q: Int8 = -30                 // 0b11100010
  ///     q >>= 2
  ///     // q == -8                        // 0b11111000
  ///
  ///     var r: Int8 = -30                 // 0b11100010
  ///     r >>= 11
  ///     // r == -1                        // 0b11111111
  ///
  /// - Parameters:
  ///   - lhs: The value to shift.
  ///   - rhs: The number of bits to shift `lhs` to the right.
  static func >>= <RHS: BinaryInteger>(lhs: inout Self, rhs: RHS)

  /// Returns the result of shifting a value's binary representation the
  /// specified number of digits to the left.
  ///
  /// The `<<` operator performs a *smart shift*, which defines a result for a
  /// shift of any value.
  ///
  /// - Using a negative value for `rhs` performs a right shift using
  ///   `abs(rhs)`.
  /// - Using a value for `rhs` that is greater than or equal to the bit width
  ///   of `lhs` is an *overshift*, resulting in zero.
  /// - Using any other value for `rhs` performs a left shift on `lhs` by that
  ///   amount.
  ///
  /// The following example defines `x` as an instance of `UInt8`, an 8-bit,
  /// unsigned integer type. If you use `2` as the right-hand-side value in an
  /// operation on `x`, the value is shifted left by two bits.
  ///
  ///     let x: UInt8 = 30                 // 0b00011110
  ///     let y = x << 2
  ///     // y == 120                       // 0b01111000
  ///
  /// If you use `11` as `rhs`, `x` is overshifted such that all of its bits
  /// are set to zero.
  ///
  ///     let z = x << 11
  ///     // z == 0                         // 0b00000000
  ///
  /// Using a negative value as `rhs` is the same as performing a right shift
  /// with `abs(rhs)`.
  ///
  ///     let a = x << -3
  ///     // a == 3                         // 0b00000011
  ///     let b = x >> 3
  ///     // b == 3                         // 0b00000011
  ///
  /// - Parameters:
  ///   - lhs: The value to shift.
  ///   - rhs: The number of bits to shift `lhs` to the left.
  static func << <RHS: BinaryInteger>(lhs: Self, rhs: RHS) -> Self

  /// Stores the result of shifting a value's binary representation the
  /// specified number of digits to the left in the left-hand-side variable.
  ///
  /// The `<<` operator performs a *smart shift*, which defines a result for a
  /// shift of any value.
  ///
  /// - Using a negative value for `rhs` performs a right shift using
  ///   `abs(rhs)`.
  /// - Using a value for `rhs` that is greater than or equal to the bit width
  ///   of `lhs` is an *overshift*, resulting in zero.
  /// - Using any other value for `rhs` performs a left shift on `lhs` by that
  ///   amount.
  ///
  /// The following example defines `x` as an instance of `UInt8`, an 8-bit,
  /// unsigned integer type. If you use `2` as the right-hand-side value in an
  /// operation on `x`, the value is shifted left by two bits.
  ///
  ///     var x: UInt8 = 30                 // 0b00011110
  ///     x <<= 2
  ///     // x == 120                       // 0b01111000
  ///
  /// If you use `11` as `rhs`, `x` is overshifted such that all of its bits
  /// are set to zero.
  ///
  ///     var y: UInt8 = 30                 // 0b00011110
  ///     y <<= 11
  ///     // y == 0                         // 0b00000000
  ///
  /// Using a negative value as `rhs` is the same as performing a right shift
  /// with `abs(rhs)`.
  ///
  ///     var a: UInt8 = 30                 // 0b00011110
  ///     a <<= -3
  ///     // a == 3                         // 0b00000011
  ///
  ///     var b: UInt8 = 30                 // 0b00011110
  ///     b >>= 3
  ///     // b == 3                         // 0b00000011
  ///
  /// - Parameters:
  ///   - lhs: The value to shift.
  ///   - rhs: The number of bits to shift `lhs` to the left.
  static func <<=<RHS: BinaryInteger>(lhs: inout Self, rhs: RHS)

  /// Returns the quotient and remainder of this value divided by the given
  /// value.
  ///
  /// Use this method to calculate the quotient and remainder of a division at
  /// the same time.
  ///
  ///     let x = 1_000_000
  ///     let (q, r) = x.quotientAndRemainder(dividingBy: 933)
  ///     // q == 1071
  ///     // r == 757
  ///
  /// - Parameter rhs: The value to divide this value by.
  /// - Returns: A tuple containing the quotient and remainder of this value
  ///   divided by `rhs`. The remainder has the same sign as `rhs`.
  func quotientAndRemainder(dividingBy rhs: Self)
    -> (quotient: Self, remainder: Self)

  /// Returns `true` if this value is a multiple of the given value, and `false`
  /// otherwise.
  ///
  /// For two integers *a* and *b*, *a* is a multiple of *b* if there exists a
  /// third integer *q* such that _a = q*b_. For example, *6* is a multiple of
  /// *3* because _6 = 2*3_. Zero is a multiple of everything because _0 = 0*x_
  /// for any integer *x*.
  ///
  /// Two edge cases are worth particular attention:
  /// - `x.isMultiple(of: 0)` is `true` if `x` is zero and `false` otherwise.
  /// - `T.min.isMultiple(of: -1)` is `true` for signed integer `T`, even
  ///   though the quotient `T.min / -1` isn't representable in type `T`.
  ///
  /// - Parameter other: The value to test.
  func isMultiple(of other: Self) -> Bool

  /// Returns `-1` if this value is negative and `1` if it's positive;
  /// otherwise, `0`.
  ///
  /// - Returns: The sign of this number, expressed as an integer of the same
  ///   type.
  func signum() -> Self
}

extension BinaryInteger {
  /// Creates a new value equal to zero.
  @_transparent
  public init() {
    self = 0
  }

  /// Returns `-1` if this value is negative and `1` if it's positive;
  /// otherwise, `0`.
  ///
  /// - Returns: The sign of this number, expressed as an integer of the same
  ///   type.
  @inlinable
  public func signum() -> Self {
    return (self > (0 as Self) ? 1 : 0) - (self < (0 as Self) ? 1 : 0)
  }

  @_transparent
  public var _lowWord: UInt {
    var it = words.makeIterator()
    return it.next() ?? 0
  }

  @inlinable
  public func _binaryLogarithm() -> Int {
    _precondition(self > (0 as Self))
    var (quotient, remainder) =
      (bitWidth &- 1).quotientAndRemainder(dividingBy: UInt.bitWidth)
    remainder = remainder &+ 1
    var word = UInt(truncatingIfNeeded: self >> (bitWidth &- remainder))
    // If, internally, a variable-width binary integer uses digits of greater
    // bit width than that of Magnitude.Words.Element (i.e., UInt), then it is
    // possible that `word` could be zero. Additionally, a signed variable-width
    // binary integer may have a leading word that is zero to store a clear sign
    // bit.
    while word == 0 {
      quotient = quotient &- 1
      remainder = remainder &+ UInt.bitWidth
      word = UInt(truncatingIfNeeded: self >> (bitWidth &- remainder))
    }
    // Note that the order of operations below is important to guarantee that
    // we won't overflow.
    return UInt.bitWidth &* quotient &+
        (UInt.bitWidth &- (word.leadingZeroBitCount &+ 1))
  }

  /// Returns the quotient and remainder of this value divided by the given
  /// value.
  ///
  /// Use this method to calculate the quotient and remainder of a division at
  /// the same time.
  ///
  ///     let x = 1_000_000
  ///     let (q, r) = x.quotientAndRemainder(dividingBy: 933)
  ///     // q == 1071
  ///     // r == 757
  ///
  /// - Parameter rhs: The value to divide this value by.
  /// - Returns: A tuple containing the quotient and remainder of this value
  ///   divided by `rhs`.
  @inlinable
  public func quotientAndRemainder(dividingBy rhs: Self)
    -> (quotient: Self, remainder: Self) {
    return (self / rhs, self % rhs)
  }
  
  @inlinable
  public func isMultiple(of other: Self) -> Bool {
    // Nothing but zero is a multiple of zero.
    if other == 0 { return self == 0 }
    // Do the test in terms of magnitude, which guarantees there are no other
    // edge cases. If we write this as `self % other` instead, it could trap
    // for types that are not symmetric around zero.
    return self.magnitude % other.magnitude == 0
  }

//===----------------------------------------------------------------------===//
//===--- Homogeneous ------------------------------------------------------===//
//===----------------------------------------------------------------------===//
  /// Returns the result of performing a bitwise AND operation on the two given
  /// values.
  ///
  /// A bitwise AND operation results in a value that has each bit set to `1`
  /// where *both* of its arguments have that bit set to `1`. For example:
  ///
  ///     let x: UInt8 = 5          // 0b00000101
  ///     let y: UInt8 = 14         // 0b00001110
  ///     let z = x & y             // 0b00000100
  ///     // z == 4
  ///
  /// - Parameters:
  ///   - lhs: An integer value.
  ///   - rhs: Another integer value.
  @_transparent
  public static func & (lhs: Self, rhs: Self) -> Self {
    var lhs = lhs
    lhs &= rhs
    return lhs
  }

  /// Returns the result of performing a bitwise OR operation on the two given
  /// values.
  ///
  /// A bitwise OR operation results in a value that has each bit set to `1`
  /// where *one or both* of its arguments have that bit set to `1`. For
  /// example:
  ///
  ///     let x: UInt8 = 5          // 0b00000101
  ///     let y: UInt8 = 14         // 0b00001110
  ///     let z = x | y             // 0b00001111
  ///     // z == 15
  ///
  /// - Parameters:
  ///   - lhs: An integer value.
  ///   - rhs: Another integer value.
  @_transparent
  public static func | (lhs: Self, rhs: Self) -> Self {
    var lhs = lhs
    lhs |= rhs
    return lhs
  }

  /// Returns the result of performing a bitwise XOR operation on the two given
  /// values.
  ///
  /// A bitwise XOR operation, also known as an exclusive OR operation, results
  /// in a value that has each bit set to `1` where *one or the other but not
  /// both* of its arguments had that bit set to `1`. For example:
  ///
  ///     let x: UInt8 = 5          // 0b00000101
  ///     let y: UInt8 = 14         // 0b00001110
  ///     let z = x ^ y             // 0b00001011
  ///     // z == 11
  ///
  /// - Parameters:
  ///   - lhs: An integer value.
  ///   - rhs: Another integer value.
  @_transparent
  public static func ^ (lhs: Self, rhs: Self) -> Self {
    var lhs = lhs
    lhs ^= rhs
    return lhs
  }

//===----------------------------------------------------------------------===//
//===--- Heterogeneous non-masking shift in terms of shift-assignment -----===//
//===----------------------------------------------------------------------===//
  /// Returns the result of shifting a value's binary representation the
  /// specified number of digits to the right.
  ///
  /// The `>>` operator performs a *smart shift*, which defines a result for a
  /// shift of any value.
  ///
  /// - Using a negative value for `rhs` performs a left shift using
  ///   `abs(rhs)`.
  /// - Using a value for `rhs` that is greater than or equal to the bit width
  ///   of `lhs` is an *overshift*. An overshift results in `-1` for a
  ///   negative value of `lhs` or `0` for a nonnegative value.
  /// - Using any other value for `rhs` performs a right shift on `lhs` by that
  ///   amount.
  ///
  /// The following example defines `x` as an instance of `UInt8`, an 8-bit,
  /// unsigned integer type. If you use `2` as the right-hand-side value in an
  /// operation on `x`, the value is shifted right by two bits.
  ///
  ///     let x: UInt8 = 30                 // 0b00011110
  ///     let y = x >> 2
  ///     // y == 7                         // 0b00000111
  ///
  /// If you use `11` as `rhs`, `x` is overshifted such that all of its bits
  /// are set to zero.
  ///
  ///     let z = x >> 11
  ///     // z == 0                         // 0b00000000
  ///
  /// Using a negative value as `rhs` is the same as performing a left shift
  /// using `abs(rhs)`.
  ///
  ///     let a = x >> -3
  ///     // a == 240                       // 0b11110000
  ///     let b = x << 3
  ///     // b == 240                       // 0b11110000
  ///
  /// Right shift operations on negative values "fill in" the high bits with
  /// ones instead of zeros.
  ///
  ///     let q: Int8 = -30                 // 0b11100010
  ///     let r = q >> 2
  ///     // r == -8                        // 0b11111000
  ///
  ///     let s = q >> 11
  ///     // s == -1                        // 0b11111111
  ///
  /// - Parameters:
  ///   - lhs: The value to shift.
  ///   - rhs: The number of bits to shift `lhs` to the right.
  @_semantics("optimize.sil.specialize.generic.partial.never")
  @_transparent
  public static func >> <RHS: BinaryInteger>(lhs: Self, rhs: RHS) -> Self {
    var r = lhs
    r >>= rhs
    return r
  }

  /// Returns the result of shifting a value's binary representation the
  /// specified number of digits to the left.
  ///
  /// The `<<` operator performs a *smart shift*, which defines a result for a
  /// shift of any value.
  ///
  /// - Using a negative value for `rhs` performs a right shift using
  ///   `abs(rhs)`.
  /// - Using a value for `rhs` that is greater than or equal to the bit width
  ///   of `lhs` is an *overshift*, resulting in zero.
  /// - Using any other value for `rhs` performs a left shift on `lhs` by that
  ///   amount.
  ///
  /// The following example defines `x` as an instance of `UInt8`, an 8-bit,
  /// unsigned integer type. If you use `2` as the right-hand-side value in an
  /// operation on `x`, the value is shifted left by two bits.
  ///
  ///     let x: UInt8 = 30                 // 0b00011110
  ///     let y = x << 2
  ///     // y == 120                       // 0b01111000
  ///
  /// If you use `11` as `rhs`, `x` is overshifted such that all of its bits
  /// are set to zero.
  ///
  ///     let z = x << 11
  ///     // z == 0                         // 0b00000000
  ///
  /// Using a negative value as `rhs` is the same as performing a right shift
  /// with `abs(rhs)`.
  ///
  ///     let a = x << -3
  ///     // a == 3                         // 0b00000011
  ///     let b = x >> 3
  ///     // b == 3                         // 0b00000011
  ///
  /// - Parameters:
  ///   - lhs: The value to shift.
  ///   - rhs: The number of bits to shift `lhs` to the left.
  @_semantics("optimize.sil.specialize.generic.partial.never")
  @_transparent
  public static func << <RHS: BinaryInteger>(lhs: Self, rhs: RHS) -> Self {
    var r = lhs
    r <<= rhs
    return r
  }
}


//===----------------------------------------------------------------------===//
//===--- CustomStringConvertible conformance ------------------------------===//
//===----------------------------------------------------------------------===//

extension BinaryInteger {
  internal func _description(radix: Int, uppercase: Bool) -> String {
    _precondition(2...36 ~= radix, "Radix must be between 2 and 36")

    if bitWidth <= 64 {
      let radix_ = Int64(radix)
      return Self.isSigned
        ? _int64ToString(
          Int64(truncatingIfNeeded: self), radix: radix_, uppercase: uppercase)
        : _uint64ToString(
          UInt64(truncatingIfNeeded: self), radix: radix_, uppercase: uppercase)
    }

    if self == (0 as Self) { return "0" }

    // Bit shifting can be faster than division when `radix` is a power of two
    // (although not necessarily the case for builtin types).
    let isRadixPowerOfTwo = radix.nonzeroBitCount == 1
    let radix_ = Magnitude(radix)
    func _quotientAndRemainder(_ value: Magnitude) -> (Magnitude, Magnitude) {
      return isRadixPowerOfTwo
        ? (value >> radix.trailingZeroBitCount, value & (radix_ - 1))
        : value.quotientAndRemainder(dividingBy: radix_)
    }

    let hasLetters = radix > 10
    func _ascii(_ digit: UInt8) -> UInt8 {
      let base: UInt8
      if !hasLetters || digit < 10 {
        base = UInt8(("0" as Unicode.Scalar).value)
      } else if uppercase {
        base = UInt8(("A" as Unicode.Scalar).value) &- 10
      } else {
        base = UInt8(("a" as Unicode.Scalar).value) &- 10
      }
      return base &+ digit
    }

    let isNegative = Self.isSigned && self < (0 as Self)
    var value = magnitude

    // TODO(FIXME JIRA): All current stdlib types fit in small. Use a stack
    // buffer instead of an array on the heap.

    var result: [UInt8] = []
    while value != 0 {
      let (quotient, remainder) = _quotientAndRemainder(value)
      result.append(_ascii(UInt8(truncatingIfNeeded: remainder)))
      value = quotient
    }

    if isNegative {
      result.append(UInt8(("-" as Unicode.Scalar).value))
    }

    result.reverse()
    return result.withUnsafeBufferPointer {
      return String._fromASCII($0)
    }
  }

  /// A textual representation of this value.
  public var description: String {
    return _description(radix: 10, uppercase: false)
  }
}


//===----------------------------------------------------------------------===//
//===--- Strideable conformance -------------------------------------------===//
//===----------------------------------------------------------------------===//

extension BinaryInteger {
  /// Returns the distance from this value to the given value, expressed as a
  /// stride.
  ///
  /// For two values `x` and `y`, and a distance `n = x.distance(to: y)`,
  /// `x.advanced(by: n) == y`.
  ///
  /// - Parameter other: The value to calculate the distance to.
  /// - Returns: The distance from this value to `other`.
  @inlinable
  @inline(__always)
  public func distance(to other: Self) -> Int {
    if !Self.isSigned {
      if self > other {
        if let result = Int(exactly: self - other) {
          return -result
        }
      } else {
        if let result = Int(exactly: other - self) {
          return result
        }
      }
    } else {
      let isNegative = self < (0 as Self)
      if isNegative == (other < (0 as Self)) {
        if let result = Int(exactly: other - self) {
          return result
        }
      } else {
        if let result = Int(exactly: self.magnitude + other.magnitude) {
          return isNegative ? result : -result
        }
      }
    }
    _preconditionFailure("Distance is not representable in Int")
  }

  /// Returns a value that is offset the specified distance from this value.
  ///
  /// Use the `advanced(by:)` method in generic code to offset a value by a
  /// specified distance. If you're working directly with numeric values, use
  /// the addition operator (`+`) instead of this method.
  ///
  /// For a value `x`, a distance `n`, and a value `y = x.advanced(by: n)`,
  /// `x.distance(to: y) == n`.
  ///
  /// - Parameter n: The distance to advance this value.
  /// - Returns: A value that is offset from this value by `n`.
  @inlinable
  @inline(__always)
  public func advanced(by n: Int) -> Self {
    if !Self.isSigned {
      return n < (0 as Int)
        ? self - Self(-n)
        : self + Self(n)
    }
    if (self < (0 as Self)) == (n < (0 as Self)) {
      return self + Self(n)
    }
    return self.magnitude < n.magnitude
      ? Self(Int(self) + n)
      : self + Self(n)
  }
}

//===----------------------------------------------------------------------===//
//===--- Heterogeneous comparison -----------------------------------------===//
//===----------------------------------------------------------------------===//

extension BinaryInteger {
  /// Returns a Boolean value indicating whether the two given values are
  /// equal.
  ///
  /// You can check the equality of instances of any `BinaryInteger` types
  /// using the equal-to operator (`==`). For example, you can test whether
  /// the first `UInt8` value in a string's UTF-8 encoding is equal to the
  /// first `UInt32` value in its Unicode scalar view:
  ///
  ///     let gameName = "Red Light, Green Light"
  ///     if let firstUTF8 = gameName.utf8.first,
  ///         let firstScalar = gameName.unicodeScalars.first?.value {
  ///         print("First code values are equal: \(firstUTF8 == firstScalar)")
  ///     }
  ///     // Prints "First code values are equal: true"
  ///
  /// - Parameters:
  ///   - lhs: An integer to compare.
  ///   - rhs: Another integer to compare.
  @_transparent
  public static func == <
    Other : BinaryInteger
  >(lhs: Self, rhs: Other) -> Bool {
    let lhsNegative = Self.isSigned && lhs < (0 as Self)
    let rhsNegative = Other.isSigned && rhs < (0 as Other)

    if lhsNegative != rhsNegative { return false }

    // Here we know the values are of the same sign.
    //
    // There are a few possible scenarios from here:
    //
    // 1. Both values are negative
    //  - If one value is strictly wider than the other, then it is safe to
    //    convert to the wider type.
    //  - If the values are of the same width, it does not matter which type we
    //    choose to convert to as the values are already negative, and thus
    //    include the sign bit if two's complement representation already.
    // 2. Both values are non-negative
    //  - If one value is strictly wider than the other, then it is safe to
    //    convert to the wider type.
    //  - If the values are of the same width, than signedness matters, as not
    //    unsigned types are 'wider' in a sense they don't need to 'waste' the
    //    sign bit. Therefore it is safe to convert to the unsigned type.

    if lhs.bitWidth < rhs.bitWidth {
      return Other(truncatingIfNeeded: lhs) == rhs
    }
    if lhs.bitWidth > rhs.bitWidth {
      return lhs == Self(truncatingIfNeeded: rhs)
    }

    if Self.isSigned {
      return Other(truncatingIfNeeded: lhs) == rhs
    }
    return lhs == Self(truncatingIfNeeded: rhs)
  }

  /// Returns a Boolean value indicating whether the two given values are not
  /// equal.
  ///
  /// You can check the inequality of instances of any `BinaryInteger` types
  /// using the not-equal-to operator (`!=`). For example, you can test
  /// whether the first `UInt8` value in a string's UTF-8 encoding is not
  /// equal to the first `UInt32` value in its Unicode scalar view:
  ///
  ///     let gameName = "Red Light, Green Light"
  ///     if let firstUTF8 = gameName.utf8.first,
  ///         let firstScalar = gameName.unicodeScalars.first?.value {
  ///         print("First code values are different: \(firstUTF8 != firstScalar)")
  ///     }
  ///     // Prints "First code values are different: false"
  ///
  /// - Parameters:
  ///   - lhs: An integer to compare.
  ///   - rhs: Another integer to compare.
  @_transparent
  public static func != <
    Other : BinaryInteger
  >(lhs: Self, rhs: Other) -> Bool {
    return !(lhs == rhs)
  }

  /// Returns a Boolean value indicating whether the value of the first
  /// argument is less than that of the second argument.
  ///
  /// You can compare instances of any `BinaryInteger` types using the
  /// less-than operator (`<`), even if the two instances are of different
  /// types.
  ///
  /// - Parameters:
  ///   - lhs: An integer to compare.
  ///   - rhs: Another integer to compare.
  @_transparent
  public static func < <Other : BinaryInteger>(lhs: Self, rhs: Other) -> Bool {
    let lhsNegative = Self.isSigned && lhs < (0 as Self)
    let rhsNegative = Other.isSigned && rhs < (0 as Other)
    if lhsNegative != rhsNegative { return lhsNegative }

    if lhs == (0 as Self) && rhs == (0 as Other) { return false }

    // if we get here, lhs and rhs have the same sign. If they're negative,
    // then Self and Other are both signed types, and one of them can represent
    // values of the other type. Otherwise, lhs and rhs are positive, and one
    // of Self, Other may be signed and the other unsigned.

    let rhsAsSelf = Self(truncatingIfNeeded: rhs)
    let rhsAsSelfNegative = rhsAsSelf < (0 as Self)


    // Can we round-trip rhs through Other?
    if Other(truncatingIfNeeded: rhsAsSelf) == rhs &&
      // This additional check covers the `Int8.max < (128 as UInt8)` case.
      // Since the types are of the same width, init(truncatingIfNeeded:)
      // will result in a simple bitcast, so that rhsAsSelf would be -128, and
      // `lhs < rhsAsSelf` will return false.
      // We basically guard against that bitcast by requiring rhs and rhsAsSelf
      // to be the same sign.
      rhsNegative == rhsAsSelfNegative {
      return lhs < rhsAsSelf
    }

    return Other(truncatingIfNeeded: lhs) < rhs
  }

  /// Returns a Boolean value indicating whether the value of the first
  /// argument is less than or equal to that of the second argument.
  ///
  /// You can compare instances of any `BinaryInteger` types using the
  /// less-than-or-equal-to operator (`<=`), even if the two instances are of
  /// different types.
  ///
  /// - Parameters:
  ///   - lhs: An integer to compare.
  ///   - rhs: Another integer to compare.
  @_transparent
  public static func <= <Other : BinaryInteger>(lhs: Self, rhs: Other) -> Bool {
    return !(rhs < lhs)
  }

  /// Returns a Boolean value indicating whether the value of the first
  /// argument is greater than or equal to that of the second argument.
  ///
  /// You can compare instances of any `BinaryInteger` types using the
  /// greater-than-or-equal-to operator (`>=`), even if the two instances are
  /// of different types.
  ///
  /// - Parameters:
  ///   - lhs: An integer to compare.
  ///   - rhs: Another integer to compare.
  @_transparent
  public static func >= <Other : BinaryInteger>(lhs: Self, rhs: Other) -> Bool {
    return !(lhs < rhs)
  }

  /// Returns a Boolean value indicating whether the value of the first
  /// argument is greater than that of the second argument.
  ///
  /// You can compare instances of any `BinaryInteger` types using the
  /// greater-than operator (`>`), even if the two instances are of different
  /// types.
  ///
  /// - Parameters:
  ///   - lhs: An integer to compare.
  ///   - rhs: Another integer to compare.
  @_transparent
  public static func > <Other : BinaryInteger>(lhs: Self, rhs: Other) -> Bool {
    return rhs < lhs
  }
}

//===----------------------------------------------------------------------===//
//===--- Ambiguity breakers -----------------------------------------------===//
//
// These two versions of the operators are not ordered with respect to one
// another, but the compiler choses the second one, and that results in infinite
// recursion.
//
//     <T : Comparable>(T, T) -> Bool
//     <T : BinaryInteger, U : BinaryInteger>(T, U) -> Bool
//
// so we define:
//
//     <T : BinaryInteger>(T, T) -> Bool
//
//===----------------------------------------------------------------------===//

extension BinaryInteger {
  @_transparent
  public static func != (lhs: Self, rhs: Self) -> Bool {
    return !(lhs == rhs)
  }

  @_transparent
  public static func <= (lhs: Self, rhs: Self) -> Bool {
    return !(rhs < lhs)
  }

  @_transparent
  public static func >= (lhs: Self, rhs: Self) -> Bool {
    return !(lhs < rhs)
  }

  @_transparent
  public static func > (lhs: Self, rhs: Self) -> Bool {
    return rhs < lhs
  }
}

//===----------------------------------------------------------------------===//
//===--- FixedWidthInteger ------------------------------------------------===//
//===----------------------------------------------------------------------===//

/// An integer type that uses a fixed size for every instance.
///
/// The `FixedWidthInteger` protocol adds binary bitwise operations, bit
/// shifts, and overflow handling to the operations supported by the
/// `BinaryInteger` protocol.
///
/// Use the `FixedWidthInteger` protocol as a constraint or extension point
/// when writing operations that depend on bit shifting, performing bitwise
/// operations, catching overflows, or having access to the maximum or minimum
/// representable value of a type. For example, the following code provides a
/// `binaryString` property on every fixed-width integer that represents the
/// number's binary representation, split into 8-bit chunks.
///
///     extension FixedWidthInteger {
///         var binaryString: String {
///             var result: [String] = []
///             for i in 0..<(Self.bitWidth / 8) {
///                 let byte = UInt8(truncatingIfNeeded: self >> (i * 8))
///                 let byteString = String(byte, radix: 2)
///                 let padding = String(repeating: "0",
///                                      count: 8 - byteString.count)
///                 result.append(padding + byteString)
///             }
///             return "0b" + result.reversed().joined(separator: "_")
///         }
///     }
///
///     print(Int16.max.binaryString)
///     // Prints "0b01111111_11111111"
///     print((101 as UInt8).binaryString)
///     // Prints "0b11001001"
///
/// The `binaryString` implementation uses the static `bitWidth` property and
/// the right shift operator (`>>`), both of which are available to any type
/// that conforms to the `FixedWidthInteger` protocol.
///
/// The next example declares a generic `squared` function, which accepts an
/// instance `x` of any fixed-width integer type. The function uses the
/// `multipliedReportingOverflow(by:)` method to multiply `x` by itself and
/// check whether the result is too large to represent in the same type.
///
///     func squared<T: FixedWidthInteger>(_ x: T) -> T? {
///         let (result, overflow) = x.multipliedReportingOverflow(by: x)
///         if overflow {
///             return nil
///         }
///         return result
///     }
///
///     let (x, y): (Int8, Int8) = (9, 123)
///     print(squared(x))
///     // Prints "Optional(81)"
///     print(squared(y))
///     // Prints "nil"
///
/// Conforming to the FixedWidthInteger Protocol
/// ============================================
///
/// To make your own custom type conform to the `FixedWidthInteger` protocol,
/// declare the required initializers, properties, and methods. The required
/// methods that are suffixed with `ReportingOverflow` serve as the
/// customization points for arithmetic operations. When you provide just those
/// methods, the standard library provides default implementations for all
/// other arithmetic methods and operators.
public protocol FixedWidthInteger : BinaryInteger, LosslessStringConvertible
where Magnitude : FixedWidthInteger & UnsignedInteger,
      Stride : FixedWidthInteger & SignedInteger {
  /// The number of bits used for the underlying binary representation of
  /// values of this type.
  ///
  /// An unsigned, fixed-width integer type can represent values from 0 through
  /// `(2 ** bitWidth) - 1`, where `**` is exponentiation. A signed,
  /// fixed-width integer type can represent values from
  /// `-(2 ** (bitWidth - 1))` through `(2 ** (bitWidth - 1)) - 1`. For example,
  /// the `Int8` type has a `bitWidth` value of 8 and can store any integer in
  /// the range `-128...127`.
  static var bitWidth: Int { get }

  /// The maximum representable integer in this type.
  ///
  /// For unsigned integer types, this value is `(2 ** bitWidth) - 1`, where
  /// `**` is exponentiation. For signed integer types, this value is
  /// `(2 ** (bitWidth - 1)) - 1`.
  static var max: Self { get }

  /// The minimum representable integer in this type.
  ///
  /// For unsigned integer types, this value is always `0`. For signed integer
  /// types, this value is `-(2 ** (bitWidth - 1))`, where `**` is
  /// exponentiation.
  static var min: Self { get }

  /// Returns the sum of this value and the given value, along with a Boolean
  /// value indicating whether overflow occurred in the operation.
  ///
  /// - Parameter rhs: The value to add to this value.
  /// - Returns: A tuple containing the result of the addition along with a
  ///   Boolean value indicating whether overflow occurred. If the `overflow`
  ///   component is `false`, the `partialValue` component contains the entire
  ///   sum. If the `overflow` component is `true`, an overflow occurred and
  ///   the `partialValue` component contains the truncated sum of this value
  ///   and `rhs`.
  func addingReportingOverflow(
    _ rhs: Self
  ) -> (partialValue: Self, overflow: Bool)

  /// Returns the difference obtained by subtracting the given value from this
  /// value, along with a Boolean value indicating whether overflow occurred in
  /// the operation.
  ///
  /// - Parameter rhs: The value to subtract from this value.
  /// - Returns: A tuple containing the result of the subtraction along with a
  ///   Boolean value indicating whether overflow occurred. If the `overflow`
  ///   component is `false`, the `partialValue` component contains the entire
  ///   difference. If the `overflow` component is `true`, an overflow occurred
  ///   and the `partialValue` component contains the truncated result of `rhs`
  ///   subtracted from this value.
  func subtractingReportingOverflow(
    _ rhs: Self
  ) -> (partialValue: Self, overflow: Bool)

  /// Returns the product of this value and the given value, along with a
  /// Boolean value indicating whether overflow occurred in the operation.
  ///
  /// - Parameter rhs: The value to multiply by this value.
  /// - Returns: A tuple containing the result of the multiplication along with
  ///   a Boolean value indicating whether overflow occurred. If the `overflow`
  ///   component is `false`, the `partialValue` component contains the entire
  ///   product. If the `overflow` component is `true`, an overflow occurred and
  ///   the `partialValue` component contains the truncated product of this
  ///   value and `rhs`.
  func multipliedReportingOverflow(
    by rhs: Self
  ) -> (partialValue: Self, overflow: Bool)

  /// Returns the quotient obtained by dividing this value by the given value,
  /// along with a Boolean value indicating whether overflow occurred in the
  /// operation.
  ///
  /// Dividing by zero is not an error when using this method. For a value `x`,
  /// the result of `x.dividedReportingOverflow(by: 0)` is `(x, true)`.
  ///
  /// - Parameter rhs: The value to divide this value by.
  /// - Returns: A tuple containing the result of the division along with a
  ///   Boolean value indicating whether overflow occurred. If the `overflow`
  ///   component is `false`, the `partialValue` component contains the entire
  ///   quotient. If the `overflow` component is `true`, an overflow occurred
  ///   and the `partialValue` component contains either the truncated quotient
  ///   or, if the quotient is undefined, the dividend.
  func dividedReportingOverflow(
    by rhs: Self
  ) -> (partialValue: Self, overflow: Bool)

  /// Returns the remainder after dividing this value by the given value, along
  /// with a Boolean value indicating whether overflow occurred during division.
  ///
  /// Dividing by zero is not an error when using this method. For a value `x`,
  /// the result of `x.remainderReportingOverflow(dividingBy: 0)` is
  /// `(x, true)`.
  ///
  /// - Parameter rhs: The value to divide this value by.
  /// - Returns: A tuple containing the result of the operation along with a
  ///   Boolean value indicating whether overflow occurred. If the `overflow`
  ///   component is `false`, the `partialValue` component contains the entire
  ///   remainder. If the `overflow` component is `true`, an overflow occurred
  ///   during division and the `partialValue` component contains either the
  ///   entire remainder or, if the remainder is undefined, the dividend.
  func remainderReportingOverflow(
    dividingBy rhs: Self
  ) -> (partialValue: Self, overflow: Bool)

  /// Returns a tuple containing the high and low parts of the result of
  /// multiplying this value by the given value.
  ///
  /// Use this method to calculate the full result of a product that would
  /// otherwise overflow. Unlike traditional truncating multiplication, the
  /// `multipliedFullWidth(by:)` method returns a tuple containing both the
  /// `high` and `low` parts of the product of this value and `other`. The
  /// following example uses this method to multiply two `Int8` values that
  /// normally overflow when multiplied:
  ///
  ///     let x: Int8 = 48
  ///     let y: Int8 = -40
  ///     let result = x.multipliedFullWidth(by: y)
  ///     // result.high == -8
  ///     // result.low  == 128
  ///
  /// The product of `x` and `y` is `-1920`, which is too large to represent in
  /// an `Int8` instance. The `high` and `low` compnents of the `result` value
  /// represent `-1920` when concatenated to form a double-width integer; that
  /// is, using `result.high` as the high byte and `result.low` as the low byte
  /// of an `Int16` instance.
  ///
  ///     let z = Int16(result.high) << 8 | Int16(result.low)
  ///     // z == -1920
  ///
  /// - Parameter other: The value to multiply this value by.
  /// - Returns: A tuple containing the high and low parts of the result of
  ///   multiplying this value and `other`.
  func multipliedFullWidth(by other: Self) -> (high: Self, low: Self.Magnitude)

  /// Returns a tuple containing the quotient and remainder obtained by dividing
  /// the given value by this value.
  ///
  /// The resulting quotient must be representable within the bounds of the
  /// type. If the quotient is too large to represent in the type, a runtime
  /// error may occur.
  ///
  /// The following example divides a value that is too large to be represented
  /// using a single `Int` instance by another `Int` value. Because the quotient
  /// is representable as an `Int`, the division succeeds.
  ///
  ///     // 'dividend' represents the value 0x506f70652053616e74612049494949
  ///     let dividend = (22640526660490081, 7959093232766896457 as UInt)
  ///     let divisor = 2241543570477705381
  ///
  ///     let (quotient, remainder) = divisor.dividingFullWidth(dividend)
  ///     // quotient == 186319822866995413
  ///     // remainder == 0
  ///
  /// - Parameter dividend: A tuple containing the high and low parts of a
  ///   double-width integer.
  /// - Returns: A tuple containing the quotient and remainder obtained by
  ///   dividing `dividend` by this value.
  func dividingFullWidth(_ dividend: (high: Self, low: Self.Magnitude))
    -> (quotient: Self, remainder: Self)

  init(_truncatingBits bits: UInt)

  /// The number of bits equal to 1 in this value's binary representation.
  ///
  /// For example, in a fixed-width integer type with a `bitWidth` value of 8,
  /// the number *31* has five bits equal to *1*.
  ///
  ///     let x: Int8 = 0b0001_1111
  ///     // x == 31
  ///     // x.nonzeroBitCount == 5
  var nonzeroBitCount: Int { get }

  /// The number of leading zeros in this value's binary representation.
  ///
  /// For example, in a fixed-width integer type with a `bitWidth` value of 8,
  /// the number *31* has three leading zeros.
  ///
  ///     let x: Int8 = 0b0001_1111
  ///     // x == 31
  ///     // x.leadingZeroBitCount == 3
  ///
  /// If the value is zero, then `leadingZeroBitCount` is equal to `bitWidth`.
  var leadingZeroBitCount: Int { get }

  /// Creates an integer from its big-endian representation, changing the byte
  /// order if necessary.
  ///
  /// - Parameter value: A value to use as the big-endian representation of the
  ///   new integer.
  init(bigEndian value: Self)

  /// Creates an integer from its little-endian representation, changing the
  /// byte order if necessary.
  ///
  /// - Parameter value: A value to use as the little-endian representation of
  ///   the new integer.
  init(littleEndian value: Self)

  /// The big-endian representation of this integer.
  ///
  /// If necessary, the byte order of this value is reversed from the typical
  /// byte order of this integer type. On a big-endian platform, for any
  /// integer `x`, `x == x.bigEndian`.
  var bigEndian: Self { get }

  /// The little-endian representation of this integer.
  ///
  /// If necessary, the byte order of this value is reversed from the typical
  /// byte order of this integer type. On a little-endian platform, for any
  /// integer `x`, `x == x.littleEndian`.
  var littleEndian: Self { get }

  /// A representation of this integer with the byte order swapped.
  var byteSwapped: Self { get }

  /// Returns the result of shifting a value's binary representation the
  /// specified number of digits to the right, masking the shift amount to the
  /// type's bit width.
  ///
  /// Use the masking right shift operator (`&>>`) when you need to perform a
  /// shift and are sure that the shift amount is in the range
  /// `0..<lhs.bitWidth`. Before shifting, the masking right shift operator
  /// masks the shift to this range. The shift is performed using this masked
  /// value.
  ///
  /// The following example defines `x` as an instance of `UInt8`, an 8-bit,
  /// unsigned integer type. If you use `2` as the right-hand-side value in an
  /// operation on `x`, the shift amount requires no masking.
  ///
  ///     let x: UInt8 = 30                 // 0b00011110
  ///     let y = x &>> 2
  ///     // y == 7                         // 0b00000111
  ///
  /// However, if you use `8` as the shift amount, the method first masks the
  /// shift amount to zero, and then performs the shift, resulting in no change
  /// to the original value.
  ///
  ///     let z = x &>> 8
  ///     // z == 30                        // 0b00011110
  ///
  /// If the bit width of the shifted integer type is a power of two, masking
  /// is performed using a bitmask; otherwise, masking is performed using a
  /// modulo operation.
  ///
  /// - Parameters:
  ///   - lhs: The value to shift.
  ///   - rhs: The number of bits to shift `lhs` to the right. If `rhs` is
  ///     outside the range `0..<lhs.bitWidth`, it is masked to produce a
  ///     value within that range.
  static func &>>(lhs: Self, rhs: Self) -> Self

  /// Calculates the result of shifting a value's binary representation the
  /// specified number of digits to the right, masking the shift amount to the
  /// type's bit width, and stores the result in the left-hand-side variable.
  ///
  /// The `&>>=` operator performs a *masking shift*, where the value passed as
  /// `rhs` is masked to produce a value in the range `0..<lhs.bitWidth`. The
  /// shift is performed using this masked value.
  ///
  /// The following example defines `x` as an instance of `UInt8`, an 8-bit,
  /// unsigned integer type. If you use `2` as the right-hand-side value in an
  /// operation on `x`, the shift amount requires no masking.
  ///
  ///     var x: UInt8 = 30                 // 0b00011110
  ///     x &>>= 2
  ///     // x == 7                         // 0b00000111
  ///
  /// However, if you use `19` as `rhs`, the operation first bitmasks `rhs` to
  /// `3`, and then uses that masked value as the number of bits to shift `lhs`.
  ///
  ///     var y: UInt8 = 30                 // 0b00011110
  ///     y &>>= 19
  ///     // y == 3                         // 0b00000011
  ///
  /// - Parameters:
  ///   - lhs: The value to shift.
  ///   - rhs: The number of bits to shift `lhs` to the right. If `rhs` is
  ///     outside the range `0..<lhs.bitWidth`, it is masked to produce a
  ///     value within that range.
  static func &>>=(lhs: inout Self, rhs: Self)

  /// Returns the result of shifting a value's binary representation the
  /// specified number of digits to the left, masking the shift amount to the
  /// type's bit width.
  ///
  /// Use the masking left shift operator (`&<<`) when you need to perform a
  /// shift and are sure that the shift amount is in the range
  /// `0..<lhs.bitWidth`. Before shifting, the masking left shift operator
  /// masks the shift to this range. The shift is performed using this masked
  /// value.
  ///
  /// The following example defines `x` as an instance of `UInt8`, an 8-bit,
  /// unsigned integer type. If you use `2` as the right-hand-side value in an
  /// operation on `x`, the shift amount requires no masking.
  ///
  ///     let x: UInt8 = 30                 // 0b00011110
  ///     let y = x &<< 2
  ///     // y == 120                       // 0b01111000
  ///
  /// However, if you use `8` as the shift amount, the method first masks the
  /// shift amount to zero, and then performs the shift, resulting in no change
  /// to the original value.
  ///
  ///     let z = x &<< 8
  ///     // z == 30                        // 0b00011110
  ///
  /// If the bit width of the shifted integer type is a power of two, masking
  /// is performed using a bitmask; otherwise, masking is performed using a
  /// modulo operation.
  ///
  /// - Parameters:
  ///   - lhs: The value to shift.
  ///   - rhs: The number of bits to shift `lhs` to the left. If `rhs` is
  ///     outside the range `0..<lhs.bitWidth`, it is masked to produce a
  ///     value within that range.
  static func &<<(lhs: Self, rhs: Self) -> Self

  /// Returns the result of shifting a value's binary representation the
  /// specified number of digits to the left, masking the shift amount to the
  /// type's bit width, and stores the result in the left-hand-side variable.
  ///
  /// The `&<<=` operator performs a *masking shift*, where the value used as
  /// `rhs` is masked to produce a value in the range `0..<lhs.bitWidth`. The
  /// shift is performed using this masked value.
  ///
  /// The following example defines `x` as an instance of `UInt8`, an 8-bit,
  /// unsigned integer type. If you use `2` as the right-hand-side value in an
  /// operation on `x`, the shift amount requires no masking.
  ///
  ///     var x: UInt8 = 30                 // 0b00011110
  ///     x &<<= 2
  ///     // x == 120                       // 0b01111000
  ///
  /// However, if you pass `19` as `rhs`, the method first bitmasks `rhs` to
  /// `3`, and then uses that masked value as the number of bits to shift `lhs`.
  ///
  ///     var y: UInt8 = 30                 // 0b00011110
  ///     y &<<= 19
  ///     // y == 240                       // 0b11110000
  ///
  /// - Parameters:
  ///   - lhs: The value to shift.
  ///   - rhs: The number of bits to shift `lhs` to the left. If `rhs` is
  ///     outside the range `0..<lhs.bitWidth`, it is masked to produce a
  ///     value within that range.
  static func &<<=(lhs: inout Self, rhs: Self)
}

extension FixedWidthInteger {
  /// The number of bits in the binary representation of this value.
  @inlinable
  public var bitWidth: Int { return Self.bitWidth }

  @inlinable
  public func _binaryLogarithm() -> Int {
    _precondition(self > (0 as Self))
    return Self.bitWidth &- (leadingZeroBitCount &+ 1)
  }

  /// Creates an integer from its little-endian representation, changing the
  /// byte order if necessary.
  ///
  /// - Parameter value: A value to use as the little-endian representation of
  ///   the new integer.
  @inlinable
  public init(littleEndian value: Self) {
#if _endian(little)
    self = value
#else
    self = value.byteSwapped
#endif
  }

  /// Creates an integer from its big-endian representation, changing the byte
  /// order if necessary.
  ///
  /// - Parameter value: A value to use as the big-endian representation of the
  ///   new integer.
  @inlinable
  public init(bigEndian value: Self) {
#if _endian(big)
    self = value
#else
    self = value.byteSwapped
#endif
  }

  /// The little-endian representation of this integer.
  ///
  /// If necessary, the byte order of this value is reversed from the typical
  /// byte order of this integer type. On a little-endian platform, for any
  /// integer `x`, `x == x.littleEndian`.
  @inlinable
  public var littleEndian: Self {
#if _endian(little)
    return self
#else
    return byteSwapped
#endif
  }

  /// The big-endian representation of this integer.
  ///
  /// If necessary, the byte order of this value is reversed from the typical
  /// byte order of this integer type. On a big-endian platform, for any
  /// integer `x`, `x == x.bigEndian`.
  @inlinable
  public var bigEndian: Self {
#if _endian(big)
    return self
#else
    return byteSwapped
#endif
  }
  
  // Default implementation of multipliedFullWidth.
  //
  // This implementation is mainly intended for [U]Int64 on 32b platforms. It
  // will not be especially efficient for other types that do not provide their
  // own implementation, but neither will it be catastrophically bad. It can
  // surely be improved on even for Int64, but that is mostly an optimization
  // problem; the basic algorithm here gives the compiler all the information
  // that it needs to generate efficient code.
  @_alwaysEmitIntoClient
  public func multipliedFullWidth(by other: Self) -> (high: Self, low: Magnitude) {
    // We define a utility function for splitting an integer into high and low
    // halves. Note that the low part is always unsigned, while the high part
    // matches the signedness of the input type. Both result types are the
    // full width of the original number; this may be surprising at first, but
    // there are two reasons for it:
    //
    // - we're going to use these as inputs to a multiplication operation, and
    //   &* is quite a bit less verbose than `multipliedFullWidth`, so it makes
    //   the rest of the code in this function somewhat easier to read.
    //
    // - there's no "half width type" that we can get at from this generic
    //   context, so there's not really another option anyway.
    //
    // Fortunately, the compiler is pretty good about propagating the necessary
    // information to optimize away unnecessary arithmetic.
    func split<T: FixedWidthInteger>(_ x: T) -> (high: T, low: T.Magnitude) {
      let n = T.bitWidth/2
      return (x >> n, T.Magnitude(truncatingIfNeeded: x) & ((1 &<< n) &- 1))
    }
    // Split `self` and `other` into high and low parts, compute the partial
    // products carrying high words in as we go. We use the wrapping operators
    // and `truncatingIfNeeded` inits purely as an optimization hint to the
    // compiler; none of these operations will ever wrap due to the constraints
    // on the arithmetic. The bounds are documented before each line for signed
    // types. For unsigned types, the bounds are much more well known and
    // easier to derive, so I haven't bothered to document them here, but they
    // all boil down to the fact that a*b + c + d cannot overflow a double-
    // width result with unsigned a, b, c, d.
    let (x1, x0) = split(self)
    let (y1, y0) = split(other)
    // If B is 2^bitWidth/2, x0 and y0 are in 0 ... B-1, so their product is
    // in 0 ... B^2-2B+1. For further analysis, we'll need the fact that
    // the high word is in 0 ... B-2.
    let p00 = x0 &* y0
    // x1 is in -B/2 ... B/2-1, so the product x1*y0 is in
    // -(B^2-B)/2 ... (B^2-3B+2)/2; after adding the high word of p00, the
    // result is in -(B^2-B)/2 ... (B^2-B-2)/2.
    let p01 = x1 &* Self(y0) &+ Self(split(p00).high)
    // The previous analysis holds for this product as well, and the sum is
    // in -(B^2-B)/2 ... (B^2-B)/2.
    let p10 = Self(x0) &* y1 &+ Self(split(p01).low)
    // No analysis is necessary for this term, because we know the product as
    // a whole cannot overflow, and this term is the final high word of the
    // product.
    let p11 = x1 &* y1 &+ split(p01).high &+ split(p10).high
    // Now we only need to assemble the low word of the product.
    return (p11, split(p10).low << (bitWidth/2) | split(p00).low)
  }

  /// Returns the result of shifting a value's binary representation the
  /// specified number of digits to the right, masking the shift amount to the
  /// type's bit width.
  ///
  /// Use the masking right shift operator (`&>>`) when you need to perform a
  /// shift and are sure that the shift amount is in the range
  /// `0..<lhs.bitWidth`. Before shifting, the masking right shift operator
  /// masks the shift to this range. The shift is performed using this masked
  /// value.
  ///
  /// The following example defines `x` as an instance of `UInt8`, an 8-bit,
  /// unsigned integer type. If you use `2` as the right-hand-side value in an
  /// operation on `x`, the shift amount requires no masking.
  ///
  ///     let x: UInt8 = 30                 // 0b00011110
  ///     let y = x &>> 2
  ///     // y == 7                         // 0b00000111
  ///
  /// However, if you use `8` as the shift amount, the method first masks the
  /// shift amount to zero, and then performs the shift, resulting in no change
  /// to the original value.
  ///
  ///     let z = x &>> 8
  ///     // z == 30                        // 0b00011110
  ///
  /// If the bit width of the shifted integer type is a power of two, masking
  /// is performed using a bitmask; otherwise, masking is performed using a
  /// modulo operation.
  ///
  /// - Parameters:
  ///   - lhs: The value to shift.
  ///   - rhs: The number of bits to shift `lhs` to the right. If `rhs` is
  ///     outside the range `0..<lhs.bitWidth`, it is masked to produce a
  ///     value within that range.
  @_semantics("optimize.sil.specialize.generic.partial.never")
  @_transparent
  public static func &>> (lhs: Self, rhs: Self) -> Self {
    var lhs = lhs
    lhs &>>= rhs
    return lhs
  }

  /// Returns the result of shifting a value's binary representation the
  /// specified number of digits to the right, masking the shift amount to the
  /// type's bit width.
  ///
  /// Use the masking right shift operator (`&>>`) when you need to perform a
  /// shift and are sure that the shift amount is in the range
  /// `0..<lhs.bitWidth`. Before shifting, the masking right shift operator
  /// masks the shift to this range. The shift is performed using this masked
  /// value.
  ///
  /// The following example defines `x` as an instance of `UInt8`, an 8-bit,
  /// unsigned integer type. If you use `2` as the right-hand-side value in an
  /// operation on `x`, the shift amount requires no masking.
  ///
  ///     let x: UInt8 = 30                 // 0b00011110
  ///     let y = x &>> 2
  ///     // y == 7                         // 0b00000111
  ///
  /// However, if you use `8` as the shift amount, the method first masks the
  /// shift amount to zero, and then performs the shift, resulting in no change
  /// to the original value.
  ///
  ///     let z = x &>> 8
  ///     // z == 30                        // 0b00011110
  ///
  /// If the bit width of the shifted integer type is a power of two, masking
  /// is performed using a bitmask; otherwise, masking is performed using a
  /// modulo operation.
  ///
  /// - Parameters:
  ///   - lhs: The value to shift.
  ///   - rhs: The number of bits to shift `lhs` to the right. If `rhs` is
  ///     outside the range `0..<lhs.bitWidth`, it is masked to produce a
  ///     value within that range.
  @_semantics("optimize.sil.specialize.generic.partial.never")
  @_transparent
  public static func &>> <
    Other : BinaryInteger
  >(lhs: Self, rhs: Other) -> Self {
    return lhs &>> Self(truncatingIfNeeded: rhs)
  }

  /// Calculates the result of shifting a value's binary representation the
  /// specified number of digits to the right, masking the shift amount to the
  /// type's bit width, and stores the result in the left-hand-side variable.
  ///
  /// The `&>>=` operator performs a *masking shift*, where the value passed as
  /// `rhs` is masked to produce a value in the range `0..<lhs.bitWidth`. The
  /// shift is performed using this masked value.
  ///
  /// The following example defines `x` as an instance of `UInt8`, an 8-bit,
  /// unsigned integer type. If you use `2` as the right-hand-side value in an
  /// operation on `x`, the shift amount requires no masking.
  ///
  ///     var x: UInt8 = 30                 // 0b00011110
  ///     x &>>= 2
  ///     // x == 7                         // 0b00000111
  ///
  /// However, if you use `19` as `rhs`, the operation first bitmasks `rhs` to
  /// `3`, and then uses that masked value as the number of bits to shift `lhs`.
  ///
  ///     var y: UInt8 = 30                 // 0b00011110
  ///     y &>>= 19
  ///     // y == 3                         // 0b00000011
  ///
  /// - Parameters:
  ///   - lhs: The value to shift.
  ///   - rhs: The number of bits to shift `lhs` to the right. If `rhs` is
  ///     outside the range `0..<lhs.bitWidth`, it is masked to produce a
  ///     value within that range.
  @_semantics("optimize.sil.specialize.generic.partial.never")
  @_transparent
  public static func &>>= <
    Other : BinaryInteger
  >(lhs: inout Self, rhs: Other) {
    lhs = lhs &>> rhs
  }

  /// Returns the result of shifting a value's binary representation the
  /// specified number of digits to the left, masking the shift amount to the
  /// type's bit width.
  ///
  /// Use the masking left shift operator (`&<<`) when you need to perform a
  /// shift and are sure that the shift amount is in the range
  /// `0..<lhs.bitWidth`. Before shifting, the masking left shift operator
  /// masks the shift to this range. The shift is performed using this masked
  /// value.
  ///
  /// The following example defines `x` as an instance of `UInt8`, an 8-bit,
  /// unsigned integer type. If you use `2` as the right-hand-side value in an
  /// operation on `x`, the shift amount requires no masking.
  ///
  ///     let x: UInt8 = 30                 // 0b00011110
  ///     let y = x &<< 2
  ///     // y == 120                       // 0b01111000
  ///
  /// However, if you use `8` as the shift amount, the method first masks the
  /// shift amount to zero, and then performs the shift, resulting in no change
  /// to the original value.
  ///
  ///     let z = x &<< 8
  ///     // z == 30                        // 0b00011110
  ///
  /// If the bit width of the shifted integer type is a power of two, masking
  /// is performed using a bitmask; otherwise, masking is performed using a
  /// modulo operation.
  ///
  /// - Parameters:
  ///   - lhs: The value to shift.
  ///   - rhs: The number of bits to shift `lhs` to the left. If `rhs` is
  ///     outside the range `0..<lhs.bitWidth`, it is masked to produce a
  ///     value within that range.
  @_semantics("optimize.sil.specialize.generic.partial.never")
  @_transparent
  public static func &<< (lhs: Self, rhs: Self) -> Self {
    var lhs = lhs
    lhs &<<= rhs
    return lhs
  }

  /// Returns the result of shifting a value's binary representation the
  /// specified number of digits to the left, masking the shift amount to the
  /// type's bit width.
  ///
  /// Use the masking left shift operator (`&<<`) when you need to perform a
  /// shift and are sure that the shift amount is in the range
  /// `0..<lhs.bitWidth`. Before shifting, the masking left shift operator
  /// masks the shift to this range. The shift is performed using this masked
  /// value.
  ///
  /// The following example defines `x` as an instance of `UInt8`, an 8-bit,
  /// unsigned integer type. If you use `2` as the right-hand-side value in an
  /// operation on `x`, the shift amount requires no masking.
  ///
  ///     let x: UInt8 = 30                 // 0b00011110
  ///     let y = x &<< 2
  ///     // y == 120                       // 0b01111000
  ///
  /// However, if you use `8` as the shift amount, the method first masks the
  /// shift amount to zero, and then performs the shift, resulting in no change
  /// to the original value.
  ///
  ///     let z = x &<< 8
  ///     // z == 30                        // 0b00011110
  ///
  /// If the bit width of the shifted integer type is a power of two, masking
  /// is performed using a bitmask; otherwise, masking is performed using a
  /// modulo operation.
  ///
  /// - Parameters:
  ///   - lhs: The value to shift.
  ///   - rhs: The number of bits to shift `lhs` to the left. If `rhs` is
  ///     outside the range `0..<lhs.bitWidth`, it is masked to produce a
  ///     value within that range.
  @_semantics("optimize.sil.specialize.generic.partial.never")
  @_transparent
  public static func &<< <
    Other : BinaryInteger
  >(lhs: Self, rhs: Other) -> Self {
    return lhs &<< Self(truncatingIfNeeded: rhs)
  }

  /// Returns the result of shifting a value's binary representation the
  /// specified number of digits to the left, masking the shift amount to the
  /// type's bit width, and stores the result in the left-hand-side variable.
  ///
  /// The `&<<=` operator performs a *masking shift*, where the value used as
  /// `rhs` is masked to produce a value in the range `0..<lhs.bitWidth`. The
  /// shift is performed using this masked value.
  ///
  /// The following example defines `x` as an instance of `UInt8`, an 8-bit,
  /// unsigned integer type. If you use `2` as the right-hand-side value in an
  /// operation on `x`, the shift amount requires no masking.
  ///
  ///     var x: UInt8 = 30                 // 0b00011110
  ///     x &<<= 2
  ///     // x == 120                       // 0b01111000
  ///
  /// However, if you pass `19` as `rhs`, the method first bitmasks `rhs` to
  /// `3`, and then uses that masked value as the number of bits to shift `lhs`.
  ///
  ///     var y: UInt8 = 30                 // 0b00011110
  ///     y &<<= 19
  ///     // y == 240                       // 0b11110000
  ///
  /// - Parameters:
  ///   - lhs: The value to shift.
  ///   - rhs: The number of bits to shift `lhs` to the left. If `rhs` is
  ///     outside the range `0..<lhs.bitWidth`, it is masked to produce a
  ///     value within that range.
  @_semantics("optimize.sil.specialize.generic.partial.never")
  @_transparent
  public static func &<<= <
    Other : BinaryInteger
  >(lhs: inout Self, rhs: Other) {
    lhs = lhs &<< rhs
  }
}

extension FixedWidthInteger {
  /// Returns a random value within the specified range, using the given
  /// generator as a source for randomness.
  ///
  /// Use this method to generate an integer within a specific range when you
  /// are using a custom random number generator. This example creates three
  /// new values in the range `1..<100`.
  ///
  ///     for _ in 1...3 {
  ///         print(Int.random(in: 1..<100, using: &myGenerator))
  ///     }
  ///     // Prints "7"
  ///     // Prints "44"
  ///     // Prints "21"
  ///
  /// - Note: The algorithm used to create random values may change in a future
  ///   version of Swift. If you're passing a generator that results in the
  ///   same sequence of integer values each time you run your program, that
  ///   sequence may change when your program is compiled using a different
  ///   version of Swift.
  ///
  /// - Parameters:
  ///   - range: The range in which to create a random value.
  ///     `range` must not be empty.
  ///   - generator: The random number generator to use when creating the
  ///     new random value.
  /// - Returns: A random value within the bounds of `range`.
  @inlinable
  public static func random<T: RandomNumberGenerator>(
    in range: Range<Self>,
    using generator: inout T
  ) -> Self {
    _precondition(
      !range.isEmpty,
      "Can't get random value with an empty range"
    )

    // Compute delta, the distance between the lower and upper bounds. This
    // value may not representable by the type Bound if Bound is signed, but
    // is always representable as Bound.Magnitude.
    let delta = Magnitude(truncatingIfNeeded: range.upperBound &- range.lowerBound)
    // The mathematical result we want is lowerBound plus a random value in
    // 0 ..< delta. We need to be slightly careful about how we do this
    // arithmetic; the Bound type cannot generally represent the random value,
    // so we use a wrapping addition on Bound.Magnitude. This will often
    // overflow, but produces the correct bit pattern for the result when
    // converted back to Bound.
    return Self(truncatingIfNeeded:
      Magnitude(truncatingIfNeeded: range.lowerBound) &+
      generator.next(upperBound: delta)
    )
  }
  
  /// Returns a random value within the specified range.
  ///
  /// Use this method to generate an integer within a specific range. This
  /// example creates three new values in the range `1..<100`.
  ///
  ///     for _ in 1...3 {
  ///         print(Int.random(in: 1..<100))
  ///     }
  ///     // Prints "53"
  ///     // Prints "64"
  ///     // Prints "5"
  ///
  /// This method is equivalent to calling the version that takes a generator,
  /// passing in the system's default random generator.
  ///
  /// - Parameter range: The range in which to create a random value.
  ///   `range` must not be empty.
  /// - Returns: A random value within the bounds of `range`.
  @inlinable
  public static func random(in range: Range<Self>) -> Self {
    var g = SystemRandomNumberGenerator()
    return Self.random(in: range, using: &g)
  }

  /// Returns a random value within the specified range, using the given
  /// generator as a source for randomness.
  ///
  /// Use this method to generate an integer within a specific range when you
  /// are using a custom random number generator. This example creates three
  /// new values in the range `1...100`.
  ///
  ///     for _ in 1...3 {
  ///         print(Int.random(in: 1...100, using: &myGenerator))
  ///     }
  ///     // Prints "7"
  ///     // Prints "44"
  ///     // Prints "21"
  ///
  /// - Parameters:
  ///   - range: The range in which to create a random value.
  ///   - generator: The random number generator to use when creating the
  ///     new random value.
  /// - Returns: A random value within the bounds of `range`.
  @inlinable
  public static func random<T: RandomNumberGenerator>(
    in range: ClosedRange<Self>,
    using generator: inout T
  ) -> Self {
    _precondition(
      !range.isEmpty,
      "Can't get random value with an empty range"
    )

    // Compute delta, the distance between the lower and upper bounds. This
    // value may not representable by the type Bound if Bound is signed, but
    // is always representable as Bound.Magnitude.
    var delta = Magnitude(truncatingIfNeeded: range.upperBound &- range.lowerBound)
    // Subtle edge case: if the range is the whole set of representable values,
    // then adding one to delta to account for a closed range will overflow.
    // If we used &+ instead, the result would be zero, which isn't helpful,
    // so we actually need to handle this case separately.
    if delta == Magnitude.max {
      return Self(truncatingIfNeeded: generator.next() as Magnitude)
    }
    // Need to widen delta to account for the right-endpoint of a closed range.
    delta += 1
    // The mathematical result we want is lowerBound plus a random value in
    // 0 ..< delta. We need to be slightly careful about how we do this
    // arithmetic; the Bound type cannot generally represent the random value,
    // so we use a wrapping addition on Bound.Magnitude. This will often
    // overflow, but produces the correct bit pattern for the result when
    // converted back to Bound.
    return Self(truncatingIfNeeded:
      Magnitude(truncatingIfNeeded: range.lowerBound) &+
      generator.next(upperBound: delta)
    )
  }
  
  /// Returns a random value within the specified range.
  ///
  /// Use this method to generate an integer within a specific range. This
  /// example creates three new values in the range `1...100`.
  ///
  ///     for _ in 1...3 {
  ///         print(Int.random(in: 1...100))
  ///     }
  ///     // Prints "53"
  ///     // Prints "64"
  ///     // Prints "5"
  ///
  /// This method is equivalent to calling `random(in:using:)`, passing in the
  /// system's default random generator.
  ///
  /// - Parameter range: The range in which to create a random value.
  /// - Returns: A random value within the bounds of `range`.
  @inlinable
  public static func random(in range: ClosedRange<Self>) -> Self {
    var g = SystemRandomNumberGenerator()
    return Self.random(in: range, using: &g)
  }
}

//===----------------------------------------------------------------------===//
//===--- Operators on FixedWidthInteger -----------------------------------===//
//===----------------------------------------------------------------------===//

extension FixedWidthInteger {
  /// Returns the inverse of the bits set in the argument.
  ///
  /// The bitwise NOT operator (`~`) is a prefix operator that returns a value
  /// in which all the bits of its argument are flipped: Bits that are `1` in
  /// the argument are `0` in the result, and bits that are `0` in the argument
  /// are `1` in the result. This is equivalent to the inverse of a set. For
  /// example:
  ///
  ///     let x: UInt8 = 5        // 0b00000101
  ///     let notX = ~x           // 0b11111010
  ///
  /// Performing a bitwise NOT operation on 0 returns a value with every bit
  /// set to `1`.
  ///
  ///     let allOnes = ~UInt8.min   // 0b11111111
  ///
  /// - Complexity: O(1).
  @_transparent
  public static prefix func ~ (x: Self) -> Self {
    return 0 &- x &- 1
  }

//===----------------------------------------------------------------------===//
//=== "Smart right shift", supporting overshifts and negative shifts ------===//
//===----------------------------------------------------------------------===//

  /// Returns the result of shifting a value's binary representation the
  /// specified number of digits to the right.
  ///
  /// The `>>` operator performs a *smart shift*, which defines a result for a
  /// shift of any value.
  ///
  /// - Using a negative value for `rhs` performs a left shift using
  ///   `abs(rhs)`.
  /// - Using a value for `rhs` that is greater than or equal to the bit width
  ///   of `lhs` is an *overshift*. An overshift results in `-1` for a
  ///   negative value of `lhs` or `0` for a nonnegative value.
  /// - Using any other value for `rhs` performs a right shift on `lhs` by that
  ///   amount.
  ///
  /// The following example defines `x` as an instance of `UInt8`, an 8-bit,
  /// unsigned integer type. If you use `2` as the right-hand-side value in an
  /// operation on `x`, the value is shifted right by two bits.
  ///
  ///     let x: UInt8 = 30                 // 0b00011110
  ///     let y = x >> 2
  ///     // y == 7                         // 0b00000111
  ///
  /// If you use `11` as `rhs`, `x` is overshifted such that all of its bits
  /// are set to zero.
  ///
  ///     let z = x >> 11
  ///     // z == 0                         // 0b00000000
  ///
  /// Using a negative value as `rhs` is the same as performing a left shift
  /// using `abs(rhs)`.
  ///
  ///     let a = x >> -3
  ///     // a == 240                       // 0b11110000
  ///     let b = x << 3
  ///     // b == 240                       // 0b11110000
  ///
  /// Right shift operations on negative values "fill in" the high bits with
  /// ones instead of zeros.
  ///
  ///     let q: Int8 = -30                 // 0b11100010
  ///     let r = q >> 2
  ///     // r == -8                        // 0b11111000
  ///
  ///     let s = q >> 11
  ///     // s == -1                        // 0b11111111
  ///
  /// - Parameters:
  ///   - lhs: The value to shift.
  ///   - rhs: The number of bits to shift `lhs` to the right.
  @_semantics("optimize.sil.specialize.generic.partial.never")
  @_transparent
  public static func >> <
    Other : BinaryInteger
  >(lhs: Self, rhs: Other) -> Self {
    var lhs = lhs
    _nonMaskingRightShiftGeneric(&lhs, rhs)
    return lhs
  }

  @_transparent
  @_semantics("optimize.sil.specialize.generic.partial.never")
  public static func >>= <
    Other : BinaryInteger
  >(lhs: inout Self, rhs: Other) {
    _nonMaskingRightShiftGeneric(&lhs, rhs)
  }

  @_transparent
  public static func _nonMaskingRightShiftGeneric <
    Other : BinaryInteger
  >(_ lhs: inout Self, _ rhs: Other) {
    let shift = rhs < -Self.bitWidth ? -Self.bitWidth
                : rhs > Self.bitWidth ? Self.bitWidth
                : Int(rhs)
    lhs = _nonMaskingRightShift(lhs, shift)
  }

  @_transparent
  public static func _nonMaskingRightShift(_ lhs: Self, _ rhs: Int) -> Self {
    let overshiftR = Self.isSigned ? lhs &>> (Self.bitWidth - 1) : 0
    let overshiftL: Self = 0
    if _fastPath(rhs >= 0) {
      if _fastPath(rhs < Self.bitWidth) {
        return lhs &>> Self(truncatingIfNeeded: rhs)
      }
      return overshiftR
    }

    if _slowPath(rhs <= -Self.bitWidth) {
      return overshiftL
    }
    return lhs &<< -rhs
  }

//===----------------------------------------------------------------------===//
//=== "Smart left shift", supporting overshifts and negative shifts -------===//
//===----------------------------------------------------------------------===//

  /// Returns the result of shifting a value's binary representation the
  /// specified number of digits to the left.
  ///
  /// The `<<` operator performs a *smart shift*, which defines a result for a
  /// shift of any value.
  ///
  /// - Using a negative value for `rhs` performs a right shift using
  ///   `abs(rhs)`.
  /// - Using a value for `rhs` that is greater than or equal to the bit width
  ///   of `lhs` is an *overshift*, resulting in zero.
  /// - Using any other value for `rhs` performs a left shift on `lhs` by that
  ///   amount.
  ///
  /// The following example defines `x` as an instance of `UInt8`, an 8-bit,
  /// unsigned integer type. If you use `2` as the right-hand-side value in an
  /// operation on `x`, the value is shifted left by two bits.
  ///
  ///     let x: UInt8 = 30                 // 0b00011110
  ///     let y = x << 2
  ///     // y == 120                       // 0b01111000
  ///
  /// If you use `11` as `rhs`, `x` is overshifted such that all of its bits
  /// are set to zero.
  ///
  ///     let z = x << 11
  ///     // z == 0                         // 0b00000000
  ///
  /// Using a negative value as `rhs` is the same as performing a right shift
  /// with `abs(rhs)`.
  ///
  ///     let a = x << -3
  ///     // a == 3                         // 0b00000011
  ///     let b = x >> 3
  ///     // b == 3                         // 0b00000011
  ///
  /// - Parameters:
  ///   - lhs: The value to shift.
  ///   - rhs: The number of bits to shift `lhs` to the left.
  @_semantics("optimize.sil.specialize.generic.partial.never")
  @_transparent
  public static func << <
    Other : BinaryInteger
  >(lhs: Self, rhs: Other) -> Self {
    var lhs = lhs
    _nonMaskingLeftShiftGeneric(&lhs, rhs)
    return lhs
  }

  @_transparent
  @_semantics("optimize.sil.specialize.generic.partial.never")
  public static func <<= <
    Other : BinaryInteger
  >(lhs: inout Self, rhs: Other) {
    _nonMaskingLeftShiftGeneric(&lhs, rhs)
  }

  @_transparent
  public static func _nonMaskingLeftShiftGeneric <
    Other : BinaryInteger
  >(_ lhs: inout Self, _ rhs: Other) {
    let shift = rhs < -Self.bitWidth ? -Self.bitWidth
                : rhs > Self.bitWidth ? Self.bitWidth
                : Int(rhs)
    lhs = _nonMaskingLeftShift(lhs, shift)
  }

  @_transparent
  public static func _nonMaskingLeftShift(_ lhs: Self, _ rhs: Int) -> Self {
    let overshiftR = Self.isSigned ? lhs &>> (Self.bitWidth - 1) : 0
    let overshiftL: Self = 0
    if _fastPath(rhs >= 0) {
      if _fastPath(rhs < Self.bitWidth) {
        return lhs &<< Self(truncatingIfNeeded: rhs)
      }
      return overshiftL
    }

    if _slowPath(rhs <= -Self.bitWidth) {
      return overshiftR
    }
    return lhs &>> -rhs
  }
}

extension FixedWidthInteger {
  @inlinable
  @_semantics("optimize.sil.specialize.generic.partial.never")
  public // @testable
  static func _convert<Source : BinaryFloatingPoint>(
    from source: Source
  ) -> (value: Self?, exact: Bool) {
    guard _fastPath(!source.isZero) else { return (0, true) }
    guard _fastPath(source.isFinite) else { return (nil, false) }
    guard Self.isSigned || source > -1 else { return (nil, false) }
    let exponent = source.exponent
    if _slowPath(Self.bitWidth <= exponent) { return (nil, false) }
    let minBitWidth = source.significandWidth
    let isExact = (minBitWidth <= exponent)
    let bitPattern = source.significandBitPattern
    // `RawSignificand.bitWidth` is not available if `RawSignificand` does not
    // conform to `FixedWidthInteger`; we can compute this value as follows if
    // `source` is finite:
    let bitWidth = minBitWidth &+ bitPattern.trailingZeroBitCount
    let shift = exponent - Source.Exponent(bitWidth)
    // Use `Self.Magnitude` to prevent sign extension if `shift < 0`.
    let shiftedBitPattern = Self.Magnitude.bitWidth > bitWidth
      ? Self.Magnitude(truncatingIfNeeded: bitPattern) << shift
      : Self.Magnitude(truncatingIfNeeded: bitPattern << shift)
    if _slowPath(Self.isSigned && Self.bitWidth &- 1 == exponent) {
      return source < 0 && shiftedBitPattern == 0
        ? (Self.min, isExact)
        : (nil, false)
    }
    let magnitude = ((1 as Self.Magnitude) << exponent) | shiftedBitPattern
    return (
      Self.isSigned && source < 0 ? 0 &- Self(magnitude) : Self(magnitude),
      isExact)
  }

  /// Creates an integer from the given floating-point value, rounding toward
  /// zero. Any fractional part of the value passed as `source` is removed.
  ///
  ///     let x = Int(21.5)
  ///     // x == 21
  ///     let y = Int(-21.5)
  ///     // y == -21
  ///
  /// If `source` is outside the bounds of this type after rounding toward
  /// zero, a runtime error may occur.
  ///
  ///     let z = UInt(-21.5)
  ///     // Error: ...outside the representable range
  ///
  /// - Parameter source: A floating-point value to convert to an integer.
  ///   `source` must be representable in this type after rounding toward
  ///   zero.
  @inlinable
  @_semantics("optimize.sil.specialize.generic.partial.never")
  @inline(__always)
  public init<T : BinaryFloatingPoint>(_ source: T) {
    guard let value = Self._convert(from: source).value else {
      fatalError("""
        \(T.self) value cannot be converted to \(Self.self) because it is \
        outside the representable range
        """)
    }
    self = value
  }

  /// Creates an integer from the given floating-point value, if it can be
  /// represented exactly.
  ///
  /// If the value passed as `source` is not representable exactly, the result
  /// is `nil`. In the following example, the constant `x` is successfully
  /// created from a value of `21.0`, while the attempt to initialize the
  /// constant `y` from `21.5` fails:
  ///
  ///     let x = Int(exactly: 21.0)
  ///     // x == Optional(21)
  ///     let y = Int(exactly: 21.5)
  ///     // y == nil
  ///
  /// - Parameter source: A floating-point value to convert to an integer.
  @_semantics("optimize.sil.specialize.generic.partial.never")
  @inlinable
  public init?<T : BinaryFloatingPoint>(exactly source: T) {
    let (temporary, exact) = Self._convert(from: source)
    guard exact, let value = temporary else {
      return nil
    }
    self = value
  }

  /// Creates a new instance with the representable value that's closest to the
  /// given integer.
  ///
  /// If the value passed as `source` is greater than the maximum representable
  /// value in this type, the result is the type's `max` value. If `source` is
  /// less than the smallest representable value in this type, the result is
  /// the type's `min` value.
  ///
  /// In this example, `x` is initialized as an `Int8` instance by clamping
  /// `500` to the range `-128...127`, and `y` is initialized as a `UInt`
  /// instance by clamping `-500` to the range `0...UInt.max`.
  ///
  ///     let x = Int8(clamping: 500)
  ///     // x == 127
  ///     // x == Int8.max
  ///
  ///     let y = UInt(clamping: -500)
  ///     // y == 0
  ///
  /// - Parameter source: An integer to convert to this type.
  @inlinable
  @_semantics("optimize.sil.specialize.generic.partial.never")
  public init<Other : BinaryInteger>(clamping source: Other) {
    if _slowPath(source < Self.min) {
      self = Self.min
    }
    else if _slowPath(source > Self.max) {
      self = Self.max
    }
    else { self = Self(truncatingIfNeeded: source) }
  }

  /// Creates a new instance from the bit pattern of the given instance by
  /// truncating or sign-extending if needed to fit this type.
  ///
  /// When the bit width of `T` (the type of `source`) is equal to or greater
  /// than this type's bit width, the result is the truncated
  /// least-significant bits of `source`. For example, when converting a
  /// 16-bit value to an 8-bit type, only the lower 8 bits of `source` are
  /// used.
  ///
  ///     let p: Int16 = -500
  ///     // 'p' has a binary representation of 11111110_00001100
  ///     let q = Int8(truncatingIfNeeded: p)
  ///     // q == 12
  ///     // 'q' has a binary representation of 00001100
  ///
  /// When the bit width of `T` is less than this type's bit width, the result
  /// is *sign-extended* to fill the remaining bits. That is, if `source` is
  /// negative, the result is padded with ones; otherwise, the result is
  /// padded with zeros.
  ///
  ///     let u: Int8 = 21
  ///     // 'u' has a binary representation of 00010101
  ///     let v = Int16(truncatingIfNeeded: u)
  ///     // v == 21
  ///     // 'v' has a binary representation of 00000000_00010101
  ///
  ///     let w: Int8 = -21
  ///     // 'w' has a binary representation of 11101011
  ///     let x = Int16(truncatingIfNeeded: w)
  ///     // x == -21
  ///     // 'x' has a binary representation of 11111111_11101011
  ///     let y = UInt16(truncatingIfNeeded: w)
  ///     // y == 65515
  ///     // 'y' has a binary representation of 11111111_11101011
  ///
  /// - Parameter source: An integer to convert to this type.
  @inlinable // FIXME(inline-always)
  @inline(__always)
  public init<T : BinaryInteger>(truncatingIfNeeded source: T) {
    if Self.bitWidth <= Int.bitWidth {
      self = Self(_truncatingBits: source._lowWord)
    }
    else {
      let neg = source < (0 as T)
      var result: Self = neg ? ~0 : 0
      var shift: Self = 0
      let width = Self(_truncatingBits: Self.bitWidth._lowWord)
      for word in source.words {
        guard shift < width else { break }
        // Masking shift is OK here because we have already ensured
        // that shift < Self.bitWidth. Not masking results in
        // infinite recursion.
        result ^= Self(_truncatingBits: neg ? ~word : word) &<< shift
        shift += Self(_truncatingBits: Int.bitWidth._lowWord)
      }
      self = result
    }
  }

  @_transparent
  public // transparent
  static var _highBitIndex: Self {
    return Self.init(_truncatingBits: UInt(Self.bitWidth._value) &- 1)
  }

  /// Returns the sum of the two given values, wrapping the result in case of
  /// any overflow.
  ///
  /// The overflow addition operator (`&+`) discards any bits that overflow the
  /// fixed width of the integer type. In the following example, the sum of
  /// `100` and `121` is greater than the maximum representable `Int8` value,
  /// so the result is the partial value after discarding the overflowing
  /// bits.
  ///
  ///     let x: Int8 = 10 &+ 21
  ///     // x == 31
  ///     let y: Int8 = 100 &+ 121
  ///     // y == -35 (after overflow)
  ///
  /// For more about arithmetic with overflow operators, see [Overflow
  /// Operators][overflow] in *[The Swift Programming Language][tspl]*.
  ///
  /// [overflow]: https://docs.swift.org/swift-book/LanguageGuide/AdvancedOperators.html#ID37
  /// [tspl]: https://docs.swift.org/swift-book/
  ///
  /// - Parameters:
  ///   - lhs: The first value to add.
  ///   - rhs: The second value to add.
  @_transparent
  public static func &+ (lhs: Self, rhs: Self) -> Self {
    return lhs.addingReportingOverflow(rhs).partialValue
  }

  /// Adds two values and stores the result in the left-hand-side variable,
  /// wrapping any overflow.
  ///
  /// The masking addition assignment operator (`&+=`) silently wraps any
  /// overflow that occurs during the operation. In the following example, the
  /// sum of `100` and `121` is greater than the maximum representable `Int8`
  /// value, so the result is the partial value after discarding the
  /// overflowing bits.
  ///
  ///     var x: Int8 = 10
  ///     x &+= 21
  ///     // x == 31
  ///     var y: Int8 = 100
  ///     y &+= 121
  ///     // y == -35 (after overflow)
  ///
  /// For more about arithmetic with overflow operators, see [Overflow
  /// Operators][overflow] in *[The Swift Programming Language][tspl]*.
  ///
  /// [overflow]: https://docs.swift.org/swift-book/LanguageGuide/AdvancedOperators.html#ID37
  /// [tspl]: https://docs.swift.org/swift-book/
  ///
  /// - Parameters:
  ///   - lhs: The first value to add.
  ///   - rhs: The second value to add.
  @_transparent
  public static func &+= (lhs: inout Self, rhs: Self) {
    lhs = lhs &+ rhs
  }

  /// Returns the difference of the two given values, wrapping the result in
  /// case of any overflow.
  ///
  /// The overflow subtraction operator (`&-`) discards any bits that overflow
  /// the fixed width of the integer type. In the following example, the
  /// difference of `10` and `21` is less than zero, the minimum representable
  /// `UInt` value, so the result is the partial value after discarding the
  /// overflowing bits.
  ///
  ///     let x: UInt8 = 21 &- 10
  ///     // x == 11
  ///     let y: UInt8 = 10 &- 21
  ///     // y == 245 (after overflow)
  ///
  /// For more about arithmetic with overflow operators, see [Overflow
  /// Operators][overflow] in *[The Swift Programming Language][tspl]*.
  ///
  /// [overflow]: https://docs.swift.org/swift-book/LanguageGuide/AdvancedOperators.html#ID37
  /// [tspl]: https://docs.swift.org/swift-book/
  ///
  /// - Parameters:
  ///   - lhs: A numeric value.
  ///   - rhs: The value to subtract from `lhs`.
  @_transparent
  public static func &- (lhs: Self, rhs: Self) -> Self {
    return lhs.subtractingReportingOverflow(rhs).partialValue
  }

  /// Subtracts the second value from the first and stores the difference in the
  /// left-hand-side variable, wrapping any overflow.
  ///
  /// The masking subtraction assignment operator (`&-=`) silently wraps any
  /// overflow that occurs during the operation. In the following example, the
  /// difference of `10` and `21` is less than zero, the minimum representable
  /// `UInt` value, so the result is the result is the partial value after
  /// discarding the overflowing bits.
  ///
  ///     var x: Int8 = 21
  ///     x &-= 10
  ///     // x == 11
  ///     var y: UInt8 = 10
  ///     y &-= 21
  ///     // y == 245 (after overflow)
  ///
  /// For more about arithmetic with overflow operators, see [Overflow
  /// Operators][overflow] in *[The Swift Programming Language][tspl]*.
  ///
  /// [overflow]: https://docs.swift.org/swift-book/LanguageGuide/AdvancedOperators.html#ID37
  /// [tspl]: https://docs.swift.org/swift-book/
  ///
  /// - Parameters:
  ///   - lhs: A numeric value.
  ///   - rhs: The value to subtract from `lhs`.
  @_transparent
  public static func &-= (lhs: inout Self, rhs: Self) {
    lhs = lhs &- rhs
  }

  /// Returns the product of the two given values, wrapping the result in case
  /// of any overflow.
  ///
  /// The overflow multiplication operator (`&*`) discards any bits that
  /// overflow the fixed width of the integer type. In the following example,
  /// the product of `10` and `50` is greater than the maximum representable
  /// `Int8` value, so the result is the partial value after discarding the
  /// overflowing bits.
  ///
  ///     let x: Int8 = 10 &* 5
  ///     // x == 50
  ///     let y: Int8 = 10 &* 50
  ///     // y == -12 (after overflow)
  ///
  /// For more about arithmetic with overflow operators, see [Overflow
  /// Operators][overflow] in *[The Swift Programming Language][tspl]*.
  ///
  /// [overflow]: https://docs.swift.org/swift-book/LanguageGuide/AdvancedOperators.html#ID37
  /// [tspl]: https://docs.swift.org/swift-book/
  ///
  /// - Parameters:
  ///   - lhs: The first value to multiply.
  ///   - rhs: The second value to multiply.
  @_transparent
  public static func &* (lhs: Self, rhs: Self) -> Self {
    return lhs.multipliedReportingOverflow(by: rhs).partialValue
  }

  /// Multiplies two values and stores the result in the left-hand-side
  /// variable, wrapping any overflow.
  ///
  /// The masking multiplication assignment operator (`&*=`) silently wraps
  /// any overflow that occurs during the operation. In the following example,
  /// the product of `10` and `50` is greater than the maximum representable
  /// `Int8` value, so the result is the partial value after discarding the
  /// overflowing bits.
  ///
  ///     var x: Int8 = 10
  ///     x &*= 5
  ///     // x == 50
  ///     var y: Int8 = 10
  ///     y &*= 50
  ///     // y == -12 (after overflow)
  ///
  /// For more about arithmetic with overflow operators, see [Overflow
  /// Operators][overflow] in *[The Swift Programming Language][tspl]*.
  ///
  /// [overflow]: https://docs.swift.org/swift-book/LanguageGuide/AdvancedOperators.html#ID37
  /// [tspl]: https://docs.swift.org/swift-book/
  ///
  /// - Parameters:
  ///   - lhs: The first value to multiply.
  ///   - rhs: The second value to multiply.
  @_transparent
  public static func &*= (lhs: inout Self, rhs: Self) {
    lhs = lhs &* rhs
  }
}

extension FixedWidthInteger {
  @inlinable
  public static func _random<R: RandomNumberGenerator>(
    using generator: inout R
  ) -> Self {
    if bitWidth <= UInt64.bitWidth {
      return Self(truncatingIfNeeded: generator.next() as UInt64)
    }

    let (quotient, remainder) = bitWidth.quotientAndRemainder(
      dividingBy: UInt64.bitWidth
    )
    var tmp: Self = 0
    for i in 0 ..< quotient + remainder.signum() {
      let next: UInt64 = generator.next()
      tmp += Self(truncatingIfNeeded: next) &<< (UInt64.bitWidth * i)
    }
    return tmp
  }
}

//===----------------------------------------------------------------------===//
//===--- UnsignedInteger --------------------------------------------------===//
//===----------------------------------------------------------------------===//

/// An integer type that can represent only nonnegative values.
public protocol UnsignedInteger : BinaryInteger { }

extension UnsignedInteger {
  /// The magnitude of this value.
  ///
  /// Every unsigned integer is its own magnitude, so for any value `x`,
  /// `x == x.magnitude`.
  ///
  /// The global `abs(_:)` function provides more familiar syntax when you need
  /// to find an absolute value. In addition, because `abs(_:)` always returns
  /// a value of the same type, even in a generic context, using the function
  /// instead of the `magnitude` property is encouraged.
  @inlinable // FIXME(inline-always)
  public var magnitude: Self {
    @inline(__always)
    get { return self }
  }

  /// A Boolean value indicating whether this type is a signed integer type.
  ///
  /// This property is always `false` for unsigned integer types.
  @inlinable // FIXME(inline-always)
  public static var isSigned: Bool {
    @inline(__always)
    get { return false }
  }
}

extension UnsignedInteger where Self : FixedWidthInteger {
  /// Creates a new instance from the given integer.
  ///
  /// Use this initializer to convert from another integer type when you know
  /// the value is within the bounds of this type. Passing a value that can't
  /// be represented in this type results in a runtime error.
  ///
  /// In the following example, the constant `y` is successfully created from
  /// `x`, an `Int` instance with a value of `100`. Because the `Int8` type
  /// can represent `127` at maximum, the attempt to create `z` with a value
  /// of `1000` results in a runtime error.
  ///
  ///     let x = 100
  ///     let y = Int8(x)
  ///     // y == 100
  ///     let z = Int8(x * 10)
  ///     // Error: Not enough bits to represent the given value
  ///
  /// - Parameter source: A value to convert to this type of integer. The value
  ///   passed as `source` must be representable in this type.
  @_semantics("optimize.sil.specialize.generic.partial.never")
  @inlinable // FIXME(inline-always)
  @inline(__always)
  public init<T : BinaryInteger>(_ source: T) {
    // This check is potentially removable by the optimizer
    if T.isSigned {
      _precondition(source >= (0 as T), "Negative value is not representable")
    }
    // This check is potentially removable by the optimizer
    if source.bitWidth >= Self.bitWidth {
      _precondition(source <= Self.max,
        "Not enough bits to represent the passed value")
    }
    self.init(truncatingIfNeeded: source)
  }

  /// Creates a new instance from the given integer, if it can be represented
  /// exactly.
  ///
  /// If the value passed as `source` is not representable exactly, the result
  /// is `nil`. In the following example, the constant `x` is successfully
  /// created from a value of `100`, while the attempt to initialize the
  /// constant `y` from `1_000` fails because the `Int8` type can represent
  /// `127` at maximum:
  ///
  ///     let x = Int8(exactly: 100)
  ///     // x == Optional(100)
  ///     let y = Int8(exactly: 1_000)
  ///     // y == nil
  ///
  /// - Parameter source: A value to convert to this type of integer.
  @_semantics("optimize.sil.specialize.generic.partial.never")
  @inlinable // FIXME(inline-always)
  @inline(__always)
  public init?<T : BinaryInteger>(exactly source: T) {
    // This check is potentially removable by the optimizer
    if T.isSigned && source < (0 as T) {
      return nil
    }
    // The width check can be eliminated by the optimizer
    if source.bitWidth >= Self.bitWidth &&
       source > Self.max {
      return nil
    }
    self.init(truncatingIfNeeded: source)
  }

  /// The maximum representable integer in this type.
  ///
  /// For unsigned integer types, this value is `(2 ** bitWidth) - 1`, where
  /// `**` is exponentiation.
  @_transparent
  public static var max: Self { return ~0 }

  /// The minimum representable integer in this type.
  ///
  /// For unsigned integer types, this value is always `0`.
  @_transparent
  public static var min: Self { return 0 }
}


//===----------------------------------------------------------------------===//
//===--- SignedInteger ----------------------------------------------------===//
//===----------------------------------------------------------------------===//

/// An integer type that can represent both positive and negative values.
public protocol SignedInteger : BinaryInteger, SignedNumeric {
  // These requirements are for the source code compatibility with Swift 3
  static func _maskingAdd(_ lhs: Self, _ rhs: Self) -> Self
  static func _maskingSubtract(_ lhs: Self, _ rhs: Self) -> Self
}

extension SignedInteger {
  /// A Boolean value indicating whether this type is a signed integer type.
  ///
  /// This property is always `true` for signed integer types.
  @inlinable // FIXME(inline-always)
  public static var isSigned: Bool {
    @inline(__always)
    get { return true }
  }
}

extension SignedInteger where Self : FixedWidthInteger {
  /// Creates a new instance from the given integer.
  ///
  /// Use this initializer to convert from another integer type when you know
  /// the value is within the bounds of this type. Passing a value that can't
  /// be represented in this type results in a runtime error.
  ///
  /// In the following example, the constant `y` is successfully created from
  /// `x`, an `Int` instance with a value of `100`. Because the `Int8` type
  /// can represent `127` at maximum, the attempt to create `z` with a value
  /// of `1000` results in a runtime error.
  ///
  ///     let x = 100
  ///     let y = Int8(x)
  ///     // y == 100
  ///     let z = Int8(x * 10)
  ///     // Error: Not enough bits to represent the given value
  ///
  /// - Parameter source: A value to convert to this type of integer. The value
  ///   passed as `source` must be representable in this type.
  @_semantics("optimize.sil.specialize.generic.partial.never")
  @inlinable // FIXME(inline-always)
  @inline(__always)
  public init<T : BinaryInteger>(_ source: T) {
    // This check is potentially removable by the optimizer
    if T.isSigned && source.bitWidth > Self.bitWidth {
      _precondition(source >= Self.min,
        "Not enough bits to represent a signed value")
    }
    // This check is potentially removable by the optimizer
    if (source.bitWidth > Self.bitWidth) ||
       (source.bitWidth == Self.bitWidth && !T.isSigned) {
      _precondition(source <= Self.max,
        "Not enough bits to represent the passed value")
    }
    self.init(truncatingIfNeeded: source)
  }

  /// Creates a new instance from the given integer, if it can be represented
  /// exactly.
  ///
  /// If the value passed as `source` is not representable exactly, the result
  /// is `nil`. In the following example, the constant `x` is successfully
  /// created from a value of `100`, while the attempt to initialize the
  /// constant `y` from `1_000` fails because the `Int8` type can represent
  /// `127` at maximum:
  ///
  ///     let x = Int8(exactly: 100)
  ///     // x == Optional(100)
  ///     let y = Int8(exactly: 1_000)
  ///     // y == nil
  ///
  /// - Parameter source: A value to convert to this type of integer.
  @_semantics("optimize.sil.specialize.generic.partial.never")
  @inlinable // FIXME(inline-always)
  @inline(__always)
  public init?<T : BinaryInteger>(exactly source: T) {
    // This check is potentially removable by the optimizer
    if T.isSigned && source.bitWidth > Self.bitWidth && source < Self.min {
      return nil
    }
    // The width check can be eliminated by the optimizer
    if (source.bitWidth > Self.bitWidth ||
        (source.bitWidth == Self.bitWidth && !T.isSigned)) &&
       source > Self.max {
      return nil
    }
    self.init(truncatingIfNeeded: source)
  }

  /// The maximum representable integer in this type.
  ///
  /// For signed integer types, this value is `(2 ** (bitWidth - 1)) - 1`,
  /// where `**` is exponentiation.
  @_transparent
  public static var max: Self { return ~min }

  /// The minimum representable integer in this type.
  ///
  /// For signed integer types, this value is `-(2 ** (bitWidth - 1))`, where
  /// `**` is exponentiation.
  @_transparent
  public static var min: Self {
    return (-1 as Self) &<< Self._highBitIndex
  }
  
  @inlinable
  public func isMultiple(of other: Self) -> Bool {
    // Nothing but zero is a multiple of zero.
    if other == 0 { return self == 0 }
    // Special case to avoid overflow on .min / -1 for signed types.
    if other == -1 { return true }
    // Having handled those special cases, this is safe.
    return self % other == 0
  }
}

/// Returns the given integer as the equivalent value in a different integer
/// type.
///
/// The `numericCast(_:)` function traps on overflow in `-O` and `-Onone`
/// builds.
///
/// You can use `numericCast(_:)` to convert a value when the destination type
/// can be inferred from the context. In the following example, the
/// `random(in:)` function uses `numericCast(_:)` twice to convert the
/// argument and return value of the `arc4random_uniform(_:)` function to the
/// appropriate type.
///
///     func random(in range: Range<Int>) -> Int {
///         return numericCast(arc4random_uniform(numericCast(range.count)))
///             + range.lowerBound
///     }
///
///     let number = random(in: -10...<10)
///     // number == -3, perhaps
///
/// - Parameter x: The integer to convert, and instance of type `T`.
/// - Returns: The value of `x` converted to type `U`.
@inlinable
public func numericCast<T : BinaryInteger, U : BinaryInteger>(_ x: T) -> U {
  return U(x)
}

// FIXME(integers): Absence of &+ causes ambiguity in the code like the
// following:
//    func f<T : SignedInteger>(_ x: T, _ y: T) {
//      var _  = (x &+ (y - 1)) < x
//    }
//  Compiler output:
//  error: ambiguous reference to member '-'
//    var _  = (x &+ (y - 1)) < x
//                      ^
extension SignedInteger {
  @_transparent
  public static func _maskingAdd(_ lhs: Self, _ rhs: Self) -> Self {
    fatalError("Should be overridden in a more specific type")
  }

  @_transparent
  public static func _maskingSubtract(_ lhs: Self, _ rhs: Self) -> Self {
    fatalError("Should be overridden in a more specific type")
  }
}

extension SignedInteger where Self : FixedWidthInteger {
  // This overload is supposed to break the ambiguity between the
  // implementations on SignedInteger and FixedWidthInteger
  @_transparent
  public static func &+ (lhs: Self, rhs: Self) -> Self {
    return _maskingAdd(lhs, rhs)
  }

  @_transparent
  public static func _maskingAdd(_ lhs: Self, _ rhs: Self) -> Self {
    return lhs.addingReportingOverflow(rhs).partialValue
  }

  // This overload is supposed to break the ambiguity between the
  // implementations on SignedInteger and FixedWidthInteger
  @_transparent
  public static func &- (lhs: Self, rhs: Self) -> Self {
    return _maskingSubtract(lhs, rhs)
  }

  @_transparent
  public static func _maskingSubtract(_ lhs: Self, _ rhs: Self) -> Self {
    return lhs.subtractingReportingOverflow(rhs).partialValue
  }
}<|MERGE_RESOLUTION|>--- conflicted
+++ resolved
@@ -129,18 +129,12 @@
 }
 
 public extension AdditiveArithmetic {
-<<<<<<< HEAD
-=======
   @_alwaysEmitIntoClient
->>>>>>> e250a024
   static func +=(lhs: inout Self, rhs: Self) {
     lhs = lhs + rhs
   }
 
-<<<<<<< HEAD
-=======
   @_alwaysEmitIntoClient
->>>>>>> e250a024
   static func -=(lhs: inout Self, rhs: Self) {
     lhs = lhs - rhs
   }
